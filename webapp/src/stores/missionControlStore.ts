import { create } from "zustand";
import { sortSessionsByActivity, getSessionTimestamp } from "@/utils/time";
import { type Plan, type PlanProgress } from "@/types/plans";
import { analyzePlanProgressDetailed } from "@/utils/planProgress";
import { type ParsedPlanResult } from "@/utils/plan";
import { baseDirFromCwd } from "@/utils/pathHelpers";
import { type GitStatusCounts } from "@/utils/gitHelpers";
import { supabase } from "@/lib/supabaseClient";
import { arch } from "os";
// import { supabase } from "@/auth/SupabaseClient";

// LocalStorage key for read state persistence
const LS_KEY = "mc_read_state_v1";
// LocalStorage key for processing order persistence
const LS_PROCESSING_ORDER = "mc_processing_order_v1";

// Load read state from localStorage
const loadReadMap = (): Record<string, boolean> => {
  try {
    const saved = localStorage.getItem(LS_KEY);
    return saved ? JSON.parse(saved) : {};
  } catch {
    return {};
  }
};

// Save read state to localStorage
const saveReadMap = (readMap: Record<string, boolean>) => {
  try {
    localStorage.setItem(LS_KEY, JSON.stringify(readMap));
  } catch (error) {
    // Failed to save read state to localStorage
  }
};

// Load processing order from localStorage
const loadProcessingOrder = (): string[] => {
  try {
    const raw = localStorage.getItem(LS_PROCESSING_ORDER);
    const arr = raw ? JSON.parse(raw) : [];
    return Array.isArray(arr) ? arr : [];
  } catch {
    return [];
  }
};

// Save processing order to localStorage
const saveProcessingOrder = (ids: string[]) => {
  try {
    localStorage.setItem(LS_PROCESSING_ORDER, JSON.stringify(ids));
  } catch (error) {
    // Failed to save processing order to localStorage
  }
};

export interface MissionControlAgent {
<<<<<<< HEAD
    id: string;
    mission_title: string;
    status: string;
    last_message_at: string | null;
    created_at: string;
    agent_config_name: string | null;
    model_id: string | null;
    latest_message_id: string | null;
    latest_message_role: string | null;
    latest_message_content: any | null;
    latest_message_timestamp: string | null;
    agent_cwd: string | null;
    base_dir: string | null; // Base directory for worktree-aware filtering and display
    archived_at: string | null;
    isPending?: boolean; // Flag for sessions that are still being created/confirmed
    backgroundProcessing?: boolean; // Flag for sessions with background operations in progress
    isFinalized?: boolean; // Session worktree pruned; read-only
    // Workspace context from generated columns
    repo_full_name?: string | null;
    branch?: string | null;
    repo_id?: number | null;
    workspace_key?: string | null;
=======
  id: string;
  mission_title: string;
  status: string;
  last_message_at: string | null;
  created_at: string;
  agent_config_name: string | null;
  model_id: string | null;
  latest_message_id: string | null;
  latest_message_role: string | null;
  latest_message_content: any | null;
  latest_message_timestamp: string | null;
  agent_cwd: string | null;
  base_dir: string | null; // Base directory for worktree-aware filtering and display
  archived_at: string | null;
  isPending?: boolean; // Flag for sessions that are still being created/confirmed
  backgroundProcessing?: boolean; // Flag for sessions with background operations in progress
  isFinalized?: boolean; // Session worktree pruned; read-only
>>>>>>> 9cf83966
}

export type ViewMode = "active" | "archived";

export interface CollapsedGroups {
  processing: boolean;
  idleUnread: boolean;
  idleRead: boolean;
  drafts: boolean;
  archived: boolean;
}

interface MissionControlState {
  // Data
  activeSessions: MissionControlAgent[];
  archivedSessions: MissionControlAgent[];
  archivedLoaded: boolean;
  archiveLoading: boolean;
  plans: Record<string, Plan>; // key = session_id
  planProgress: Record<string, PlanProgress>; // key = session_id
  gitStatus: Record<string, GitStatusCounts>; // key = cwd -> git status counts
  gitStatusErrors: Record<string, string>; // key = cwd -> error message

  // Read state tracking
  readMap: Record<string, boolean>; // session_id -> read (true) / unread (false)

  // Stable ordering for processing bucket
  processingOrder: string[]; // session IDs in stable order of entry into processing

  // UI State
  viewMode: ViewMode;
  selectedSession: string | null;
  cwdFilter: string | null;
  collapsedGroups: CollapsedGroups;

  // Modal State
  showNewDraftModal: boolean;
  initialDraftCodePath: string | null; // Prefill code path for NewDraftModal

  // Plan refetch callback
  planRefetchCallback: (() => void) | null;

  // Session refetch callback
  sessionRefetchCallback: (() => Promise<void>) | null;

  // Per-session plan refetch
  refetchSinglePlan: (sessionId: string) => Promise<void>;

  // Ambient indicator state
  lastCheckpointSaved: string | null;
  isAutoSaving: boolean;

  // Actions
  setSessions: (sessions: MissionControlAgent[]) => void;
  updateSession: (
    sessionId: string,
    updates: Partial<MissionControlAgent>
  ) => void;
  setBackgroundProcessing: (sessionId: string, flag: boolean) => void;
  setPlans: (plans: Plan[]) => void;
  setPlanRefetchCallback: (callback: (() => void) | null) => void;
  refetchPlans: () => void;
  setSessionRefetchCallback: (callback: (() => Promise<void>) | null) => void;
  refetchSessions: () => Promise<void>;
  patchPlanFromToolResult: (
    sessionId: string,
    parsed: ParsedPlanResult
  ) => void;
  setGitStatus: (cwd: string, counts: GitStatusCounts) => void;
  setGitStatusError: (cwd: string, error: string | undefined) => void;
  setViewMode: (mode: ViewMode) => void;
  setSelectedSession: (sessionId: string | null) => void;
  setCwdFilter: (cwd: string | null) => void;
  toggleGroupCollapsed: (group: keyof CollapsedGroups) => void;
  setShowNewDraftModal: (show: boolean) => void;
  setInitialDraftCodePath: (path: string | null) => void;
  setArchivedSessions: (sessions: MissionControlAgent[]) => void;
  clearArchivedSessions: () => void;
  setArchivedLoaded: (loaded: boolean) => void;
  setArchivedLoading: (loading: boolean) => void;

  // Read state actions
  markSessionRead: (sessionId: string) => void;
  markSessionUnread: (sessionId: string) => void;
  isSessionUnread: (sessionId: string) => boolean;

  // Processing order actions
  ensureInProcessingOrder: (sessionId: string) => void;
  removeFromProcessingOrder: (sessionId: string) => void;
  reconcileProcessingOrder: () => void;

  // Ambient indicator actions
  setLastCheckpointSaved: (timestamp: string | null) => void;
  setIsAutoSaving: (saving: boolean) => void;

  moveSessionToArchive: (sessionId: string) => boolean;
  moveSessionToActive: (sessionId: string) => boolean;

  // Computed getters
  getFilteredSessions: () => MissionControlAgent[];
  getSortedSessions: () => MissionControlAgent[];
  getGroupedSessions: () => {
    processing: MissionControlAgent[];
    idle: MissionControlAgent[];
  };
  getSelectedAgentCwd: () => string | null;
}

export const useMissionControlStore = create<MissionControlState>(
  (set, get) => {
    // Load initial state with backwards compatibility for collapsedGroups
    const loadInitialState = () => {
      const baseState = {
        activeSessions: [] as MissionControlAgent[],
        archivedSessions: [] as MissionControlAgent[],
        archivedLoaded: false,
        archiveLoading: false,
        plans: {} as Record<string, Plan>,
        planProgress: {} as Record<string, PlanProgress>,
        gitStatus: {} as Record<string, GitStatusCounts>,
        gitStatusErrors: {} as Record<string, string>,
        readMap: loadReadMap(), // Load from localStorage on init
        processingOrder: loadProcessingOrder(), // Load stable processing order
        viewMode: "active" as ViewMode,
        selectedSession: null as string | null,
        cwdFilter: null as string | null,
        collapsedGroups: {
          processing: false,
          idleUnread: false,
          idleRead: false,
          drafts: false,
          archived: false,
        },
        showNewDraftModal: false,
        initialDraftCodePath: null,
        planRefetchCallback: null as (() => void) | null,
        sessionRefetchCallback: null as (() => Promise<void>) | null,
        lastCheckpointSaved: null as string | null,
        isAutoSaving: false,
      };

      // Backwards compatibility: if old 'idle' state exists in localStorage, migrate it
      if (typeof window !== "undefined") {
        try {
          const saved = localStorage.getItem("mc_collapsed_groups_v1");
          if (saved) {
            const oldState = JSON.parse(saved);
            if (typeof oldState.idle === "boolean") {
              // Migrate old 'idle' state to both new keys
              baseState.collapsedGroups.idleUnread = oldState.idle;
              baseState.collapsedGroups.idleRead = oldState.idle;
              // Clear old state to prevent future migrations
              localStorage.removeItem("mc_collapsed_groups_v1");
            }
          }
        } catch (error) {
          // Failed to migrate collapsed groups state
        }
      }

      return baseState;
    };

    return {
      // Initial state
      ...loadInitialState(),

      // Actions
      setSessions: (sessions) => {
        set({ activeSessions: sessions });

        // Reconcile processingOrder to remove IDs not present anymore
        set((state) => {
          const validIds = new Set(sessions.map((s) => s.id));
          const pruned = state.processingOrder.filter((id) => validIds.has(id));

          if (pruned.length !== state.processingOrder.length) {
            saveProcessingOrder(pruned);
          }

          return { processingOrder: pruned };
        });
      },

      updateSession: (sessionId, updates) => {
        set((state) => ({
          activeSessions: state.activeSessions.map((session) =>
            session.id === sessionId ? { ...session, ...updates } : session
          ),
        }));
      },

      setBackgroundProcessing: (sessionId, flag) => {
        set((state) => ({
          activeSessions: state.activeSessions.map((session) =>
            session.id === sessionId
              ? { ...session, backgroundProcessing: flag }
              : session
          ),
        }));
      },

      setArchivedLoaded: (loaded: boolean) => {
        set({ archivedLoaded: loaded });
      },

      setArchivedLoading: (loading: boolean) => {
        set({ archiveLoading: loading });
      },

      moveSessionToActive(sessionId) {
        const { archivedSessions, activeSessions } = get();
        const sessionIndex = archivedSessions.findIndex(
          (s) => s.id === sessionId
        );

        if (sessionIndex === -1) return false;

        const session = archivedSessions[sessionIndex];
        const updatedSession = { ...session, archived_at: null };

        set({
          archivedSessions: archivedSessions.filter((s) => s.id !== sessionId),
          activeSessions: [...activeSessions, updatedSession],
        });

        return true;
      },

      moveSessionToArchive(sessionId) {
        const { archivedSessions, activeSessions } = get();
        const sessionIndex = activeSessions.findIndex(
          (s) => s.id === sessionId
        );

        if (sessionIndex === -1) return false;

        const session = activeSessions[sessionIndex];
        const updatedSession = {
          ...session,
          archived_at: new Date().toISOString(),
        };

        set({
          activeSessions: activeSessions.filter((s) => s.id !== sessionId),
          archivedSessions: [...archivedSessions, updatedSession],
        });

        return true;
      },

      setPlans: (plans) =>
        set(() => {
          // Convert plans array to session_id keyed objects
          const plansMap = plans.reduce(
            (acc, plan) => {
              acc[plan.session_id] = plan;
              return acc;
            },
            {} as Record<string, Plan>
          );

          // Calculate progress for each plan
          const progressMap = plans.reduce(
            (acc, plan) => {
              const progress = analyzePlanProgressDetailed(plan.markdown);
              acc[plan.session_id] = progress;
              return acc;
            },
            {} as Record<string, PlanProgress>
          );

          return {
            plans: plansMap,
            planProgress: progressMap,
          };
        }),

      setPlanRefetchCallback: (callback) => {
        set((state) =>
          state.planRefetchCallback === callback
            ? state
            : { planRefetchCallback: callback }
        );
      },

      refetchPlans: () => {
        const { planRefetchCallback } = get();
        if (planRefetchCallback) {
          planRefetchCallback();
        }
      },

      setSessionRefetchCallback: (callback) => {
        set((state) =>
          state.sessionRefetchCallback === callback
            ? state
            : { sessionRefetchCallback: callback }
        );
      },

      refetchSessions: async () => {
        const { sessionRefetchCallback } = get();
        if (sessionRefetchCallback) {
          await sessionRefetchCallback();
        }
      },

      refetchSinglePlan: async (sessionId) => {
        if (!sessionId) return;
        try {
          const { data: plan, error } = await supabase
            .from("plans")
            .select(
              "id, session_id, title, status, markdown, current_version, created_at, updated_at"
            )
            .eq("session_id", sessionId)
            .maybeSingle();
          if (error) {
            return;
          }
          if (!plan) {
            return;
          }
          const progress = analyzePlanProgressDetailed(plan.markdown);
          set((state) => ({
            plans: { ...state.plans, [sessionId]: plan },
            planProgress: { ...state.planProgress, [sessionId]: progress },
          }));
        } catch (e) {
          // Error fetching single plan
        }
      },

      patchPlanFromToolResult: (sessionId: string, parsed: ParsedPlanResult) =>
        set((state) => {
          const currentPlan = state.plans[sessionId];
          if (!currentPlan) {
            return state;
          }

          // Create a patched plan by updating the markdown
          let updatedMarkdown = currentPlan.markdown;

          // If we have a completed task, mark it as done in the markdown
          if (parsed.todo_id && parsed.completed_task) {
            // Simple approach: replace the todo line with a checked version
            const todoPattern = new RegExp(
              `- \\[ \\] (.*)<!-- id:${parsed.todo_id} -->`,
              "g"
            );
            updatedMarkdown = updatedMarkdown.replace(
              todoPattern,
              `- [x] $1<!-- id:${parsed.todo_id} checked_by:assistant -->`
            );
          }

          // If we have next_todos, we could potentially add them, but for now we'll rely on the backend
          // to provide the complete updated plan via refetch

          const updatedPlan: Plan = {
            ...currentPlan,
            markdown: updatedMarkdown,
            current_version: parsed.version || currentPlan.current_version,
          };

          // Recalculate progress for this plan
          const updatedProgress = analyzePlanProgressDetailed(updatedMarkdown);

          return {
            plans: {
              ...state.plans,
              [sessionId]: updatedPlan,
            },
            planProgress: {
              ...state.planProgress,
              [sessionId]: updatedProgress,
            },
          };
        }),

      setGitStatus: (cwd, counts) => {
        set((state) => ({
          gitStatus: {
            ...state.gitStatus,
            [cwd]: counts,
          },
        }));
      },

      setGitStatusError: (cwd, error) => {
        set((state) => {
          const newErrors = { ...state.gitStatusErrors };
          if (error) {
            newErrors[cwd] = error;
          } else {
            delete newErrors[cwd];
          }
          return { gitStatusErrors: newErrors };
        });
      },

      setViewMode: (mode) => {
        set({ viewMode: mode });
      },

      setSelectedSession: (sessionId) => {
        set({ selectedSession: sessionId });
      },

      setCwdFilter: (cwd) => {
        set({ cwdFilter: cwd });
      },

      toggleGroupCollapsed: (group) => {
        set((state) => ({
          collapsedGroups: {
            ...state.collapsedGroups,
            [group]: !state.collapsedGroups[group],
          },
        }));
      },

      setShowNewDraftModal: (show) => {
        set({ showNewDraftModal: show });
      },

      setInitialDraftCodePath: (path) => {
        set({ initialDraftCodePath: path });
      },

      // Read state actions
      markSessionRead: (sessionId) =>
        set((state) => {
          const updatedReadMap = { ...state.readMap, [sessionId]: true };
          saveReadMap(updatedReadMap);
          return { readMap: updatedReadMap };
        }),

      markSessionUnread: (sessionId) =>
        set((state) => {
          const updatedReadMap = { ...state.readMap, [sessionId]: false };
          saveReadMap(updatedReadMap);
          return { readMap: updatedReadMap };
        }),

      isSessionUnread: (sessionId) => {
        const readMap = get().readMap;
        // If session is not in readMap, it's unread (default state)
        return readMap[sessionId] !== true;
      },

      // Processing order actions
      ensureInProcessingOrder: (sessionId: string) =>
        set((state) => {
          if (state.processingOrder.includes(sessionId))
            return {} as Partial<MissionControlState>;
          const updated = [...state.processingOrder, sessionId];
          saveProcessingOrder(updated);
          return { processingOrder: updated };
        }),

      removeFromProcessingOrder: (sessionId: string) =>
        set((state) => {
          if (!state.processingOrder.includes(sessionId))
            return {} as Partial<MissionControlState>;
          const updated = state.processingOrder.filter(
            (id) => id !== sessionId
          );
          saveProcessingOrder(updated);
          return { processingOrder: updated };
        }),

      reconcileProcessingOrder: () =>
        set((state) => {
          const validIds = new Set(state.activeSessions.map((s) => s.id));
          const updated = state.processingOrder.filter((id) =>
            validIds.has(id)
          );
          if (updated.length !== state.processingOrder.length) {
            saveProcessingOrder(updated);
            return { processingOrder: updated };
          }
          return {} as Partial<MissionControlState>;
        }),

      // Ambient indicator actions
      setLastCheckpointSaved: (timestamp: string | null) => {
        set({ lastCheckpointSaved: timestamp });
      },

      setIsAutoSaving: (saving: boolean) => {
        set({ isAutoSaving: saving });
      },

      setArchivedSessions: (sessions: MissionControlAgent[]) => {
        set({
          archivedSessions: sessions,
        });
      },

      clearArchivedSessions: () => {
        set({ archivedSessions: [], archivedLoaded: false });
      },

      getArchivedSessions: () => {
        const { archivedSessions, cwdFilter } = get();

        return archivedSessions
          .filter(
            (s) =>
              !cwdFilter ||
              (s.base_dir ?? baseDirFromCwd(s.agent_cwd)) === cwdFilter
          )
          .sort(
            (a, b) =>
              getSessionTimestamp(b).getTime() -
              getSessionTimestamp(a).getTime()
          );
      },

      // Computed getters
      getFilteredSessions: () => {
        const { activeSessions: sessions, cwdFilter } = get();
        return sessions.filter(
          (session) =>
            !cwdFilter ||
            (session.base_dir ?? baseDirFromCwd(session.agent_cwd)) ===
              cwdFilter
        );
      },

      getSortedSessions: () => {
        const filteredSessions = get().getFilteredSessions();
        return sortSessionsByActivity(filteredSessions);
      },

      getGroupedSessions: () => {
        const filteredSessions = get().getFilteredSessions();

        // Define processing statuses
        const processingStatuses = [
          "working",
          "awaiting",
          "creating",
          "processing",
        ];

        const groups = {
          processing: [] as MissionControlAgent[],
          idle: [] as MissionControlAgent[],
        };

        filteredSessions.forEach((session) => {
          // Check if session is actively processing
          if (
            processingStatuses.includes(session.status) ||
            session.latest_message_role === "tool_call"
          ) {
            groups.processing.push(session);
          }
          // Everything else is idle (completed, error, idle, waiting for user input, etc.)
          else {
            groups.idle.push(session);
          }
        });

        // Stable order for processing group using processingOrder
        const { processingOrder } = get();
        const processingSet = new Set(groups.processing.map((s) => s.id));
        const orderedFromState = processingOrder.filter((id) =>
          processingSet.has(id)
        );
        const knownSet = new Set(orderedFromState);
        const newOnes = groups.processing.filter((s) => !knownSet.has(s.id));
        // Deterministic append for any new processing sessions not yet tracked
        newOnes.sort(
          (a, b) =>
            getSessionTimestamp(a).getTime() - getSessionTimestamp(b).getTime()
        ); // oldest first
        const finalProcessing: MissionControlAgent[] = [
          ...orderedFromState
            .map((id) => groups.processing.find((s) => s.id === id)!)
            .filter(Boolean),
          ...newOnes,
        ];
        groups.processing = finalProcessing;

        // Sort idle sessions with priority for unread final assistant messages
        const { isSessionUnread } = get();
        groups.idle.sort((a, b) => {
          const aIsUnread = isSessionUnread(a.id);
          const bIsUnread = isSessionUnread(b.id);
          const aIsFinalAssistant =
            a.latest_message_role === "assistant" ||
            a.latest_message_role === "session_end";
          const bIsFinalAssistant =
            b.latest_message_role === "assistant" ||
            b.latest_message_role === "session_end";

          // Priority 1: Unread final assistant messages go to the very top
          const aIsUnreadFinal = aIsUnread && aIsFinalAssistant;
          const bIsUnreadFinal = bIsUnread && bIsFinalAssistant;

          if (aIsUnreadFinal && !bIsUnreadFinal) return -1;
          if (!aIsUnreadFinal && bIsUnreadFinal) return 1;

          // Priority 2: Among unread final messages, sort by newest first
          if (aIsUnreadFinal && bIsUnreadFinal) {
            return (
              getSessionTimestamp(b).getTime() -
              getSessionTimestamp(a).getTime()
            );
          }

          // Priority 3: Other unread sessions
          if (aIsUnread && !bIsUnread) return -1;
          if (!aIsUnread && bIsUnread) return 1;

          // Priority 4: Within same read/unread status, sort by activity timestamp - newest first
          return (
            getSessionTimestamp(b).getTime() - getSessionTimestamp(a).getTime()
          );
        });

        return groups;
      },

      getSelectedAgentCwd: () => {
        const {
          selectedSession,
          activeSessions: sessions,
          archivedSessions,
          viewMode,
        } = get();
        const pool = viewMode === "archived" ? archivedSessions : sessions;
        return pool.find((s) => s.id === selectedSession)?.agent_cwd || null;
      },
    };
  }
);<|MERGE_RESOLUTION|>--- conflicted
+++ resolved
@@ -1,60 +1,59 @@
-import { create } from "zustand";
-import { sortSessionsByActivity, getSessionTimestamp } from "@/utils/time";
-import { type Plan, type PlanProgress } from "@/types/plans";
-import { analyzePlanProgressDetailed } from "@/utils/planProgress";
-import { type ParsedPlanResult } from "@/utils/plan";
-import { baseDirFromCwd } from "@/utils/pathHelpers";
-import { type GitStatusCounts } from "@/utils/gitHelpers";
-import { supabase } from "@/lib/supabaseClient";
-import { arch } from "os";
+import { create } from 'zustand';
+import { sortSessionsByActivity, getSessionTimestamp } from '@/utils/time';
+import { type Plan, type PlanProgress } from '@/types/plans';
+import { analyzePlanProgressDetailed } from '@/utils/planProgress';
+import { type ParsedPlanResult } from '@/utils/plan';
+import { baseDirFromCwd } from '@/utils/pathHelpers';
+import { type GitStatusCounts } from '@/utils/gitHelpers';
+import { supabase } from '@/lib/supabaseClient';
+import { arch } from 'os';
 // import { supabase } from "@/auth/SupabaseClient";
 
 // LocalStorage key for read state persistence
-const LS_KEY = "mc_read_state_v1";
+const LS_KEY = 'mc_read_state_v1';
 // LocalStorage key for processing order persistence
-const LS_PROCESSING_ORDER = "mc_processing_order_v1";
+const LS_PROCESSING_ORDER = 'mc_processing_order_v1';
 
 // Load read state from localStorage
 const loadReadMap = (): Record<string, boolean> => {
-  try {
-    const saved = localStorage.getItem(LS_KEY);
-    return saved ? JSON.parse(saved) : {};
-  } catch {
-    return {};
-  }
+    try {
+        const saved = localStorage.getItem(LS_KEY);
+        return saved ? JSON.parse(saved) : {};
+    } catch {
+        return {};
+    }
 };
 
 // Save read state to localStorage
 const saveReadMap = (readMap: Record<string, boolean>) => {
-  try {
-    localStorage.setItem(LS_KEY, JSON.stringify(readMap));
-  } catch (error) {
-    // Failed to save read state to localStorage
-  }
+    try {
+        localStorage.setItem(LS_KEY, JSON.stringify(readMap));
+    } catch (error) {
+        // Failed to save read state to localStorage
+    }
 };
 
 // Load processing order from localStorage
 const loadProcessingOrder = (): string[] => {
-  try {
-    const raw = localStorage.getItem(LS_PROCESSING_ORDER);
-    const arr = raw ? JSON.parse(raw) : [];
-    return Array.isArray(arr) ? arr : [];
-  } catch {
-    return [];
-  }
+    try {
+        const raw = localStorage.getItem(LS_PROCESSING_ORDER);
+        const arr = raw ? JSON.parse(raw) : [];
+        return Array.isArray(arr) ? arr : [];
+    } catch {
+        return [];
+    }
 };
 
 // Save processing order to localStorage
 const saveProcessingOrder = (ids: string[]) => {
-  try {
-    localStorage.setItem(LS_PROCESSING_ORDER, JSON.stringify(ids));
-  } catch (error) {
-    // Failed to save processing order to localStorage
-  }
+    try {
+        localStorage.setItem(LS_PROCESSING_ORDER, JSON.stringify(ids));
+    } catch (error) {
+        // Failed to save processing order to localStorage
+    }
 };
 
 export interface MissionControlAgent {
-<<<<<<< HEAD
     id: string;
     mission_title: string;
     status: string;
@@ -77,663 +76,556 @@
     branch?: string | null;
     repo_id?: number | null;
     workspace_key?: string | null;
-=======
-  id: string;
-  mission_title: string;
-  status: string;
-  last_message_at: string | null;
-  created_at: string;
-  agent_config_name: string | null;
-  model_id: string | null;
-  latest_message_id: string | null;
-  latest_message_role: string | null;
-  latest_message_content: any | null;
-  latest_message_timestamp: string | null;
-  agent_cwd: string | null;
-  base_dir: string | null; // Base directory for worktree-aware filtering and display
-  archived_at: string | null;
-  isPending?: boolean; // Flag for sessions that are still being created/confirmed
-  backgroundProcessing?: boolean; // Flag for sessions with background operations in progress
-  isFinalized?: boolean; // Session worktree pruned; read-only
->>>>>>> 9cf83966
 }
 
-export type ViewMode = "active" | "archived";
+export type ViewMode = 'active' | 'archived';
 
 export interface CollapsedGroups {
-  processing: boolean;
-  idleUnread: boolean;
-  idleRead: boolean;
-  drafts: boolean;
-  archived: boolean;
+    processing: boolean;
+    idleUnread: boolean;
+    idleRead: boolean;
+    drafts: boolean;
+    archived: boolean;
 }
 
 interface MissionControlState {
-  // Data
-  activeSessions: MissionControlAgent[];
-  archivedSessions: MissionControlAgent[];
-  archivedLoaded: boolean;
-  archiveLoading: boolean;
-  plans: Record<string, Plan>; // key = session_id
-  planProgress: Record<string, PlanProgress>; // key = session_id
-  gitStatus: Record<string, GitStatusCounts>; // key = cwd -> git status counts
-  gitStatusErrors: Record<string, string>; // key = cwd -> error message
-
-  // Read state tracking
-  readMap: Record<string, boolean>; // session_id -> read (true) / unread (false)
-
-  // Stable ordering for processing bucket
-  processingOrder: string[]; // session IDs in stable order of entry into processing
-
-  // UI State
-  viewMode: ViewMode;
-  selectedSession: string | null;
-  cwdFilter: string | null;
-  collapsedGroups: CollapsedGroups;
-
-  // Modal State
-  showNewDraftModal: boolean;
-  initialDraftCodePath: string | null; // Prefill code path for NewDraftModal
-
-  // Plan refetch callback
-  planRefetchCallback: (() => void) | null;
-
-  // Session refetch callback
-  sessionRefetchCallback: (() => Promise<void>) | null;
-
-  // Per-session plan refetch
-  refetchSinglePlan: (sessionId: string) => Promise<void>;
-
-  // Ambient indicator state
-  lastCheckpointSaved: string | null;
-  isAutoSaving: boolean;
-
-  // Actions
-  setSessions: (sessions: MissionControlAgent[]) => void;
-  updateSession: (
-    sessionId: string,
-    updates: Partial<MissionControlAgent>
-  ) => void;
-  setBackgroundProcessing: (sessionId: string, flag: boolean) => void;
-  setPlans: (plans: Plan[]) => void;
-  setPlanRefetchCallback: (callback: (() => void) | null) => void;
-  refetchPlans: () => void;
-  setSessionRefetchCallback: (callback: (() => Promise<void>) | null) => void;
-  refetchSessions: () => Promise<void>;
-  patchPlanFromToolResult: (
-    sessionId: string,
-    parsed: ParsedPlanResult
-  ) => void;
-  setGitStatus: (cwd: string, counts: GitStatusCounts) => void;
-  setGitStatusError: (cwd: string, error: string | undefined) => void;
-  setViewMode: (mode: ViewMode) => void;
-  setSelectedSession: (sessionId: string | null) => void;
-  setCwdFilter: (cwd: string | null) => void;
-  toggleGroupCollapsed: (group: keyof CollapsedGroups) => void;
-  setShowNewDraftModal: (show: boolean) => void;
-  setInitialDraftCodePath: (path: string | null) => void;
-  setArchivedSessions: (sessions: MissionControlAgent[]) => void;
-  clearArchivedSessions: () => void;
-  setArchivedLoaded: (loaded: boolean) => void;
-  setArchivedLoading: (loading: boolean) => void;
-
-  // Read state actions
-  markSessionRead: (sessionId: string) => void;
-  markSessionUnread: (sessionId: string) => void;
-  isSessionUnread: (sessionId: string) => boolean;
-
-  // Processing order actions
-  ensureInProcessingOrder: (sessionId: string) => void;
-  removeFromProcessingOrder: (sessionId: string) => void;
-  reconcileProcessingOrder: () => void;
-
-  // Ambient indicator actions
-  setLastCheckpointSaved: (timestamp: string | null) => void;
-  setIsAutoSaving: (saving: boolean) => void;
-
-  moveSessionToArchive: (sessionId: string) => boolean;
-  moveSessionToActive: (sessionId: string) => boolean;
-
-  // Computed getters
-  getFilteredSessions: () => MissionControlAgent[];
-  getSortedSessions: () => MissionControlAgent[];
-  getGroupedSessions: () => {
-    processing: MissionControlAgent[];
-    idle: MissionControlAgent[];
-  };
-  getSelectedAgentCwd: () => string | null;
+    // Data
+    activeSessions: MissionControlAgent[];
+    archivedSessions: MissionControlAgent[];
+    archivedLoaded: boolean;
+    archiveLoading: boolean;
+    plans: Record<string, Plan>; // key = session_id
+    planProgress: Record<string, PlanProgress>; // key = session_id
+    gitStatus: Record<string, GitStatusCounts>; // key = cwd -> git status counts
+    gitStatusErrors: Record<string, string>; // key = cwd -> error message
+
+    // Read state tracking
+    readMap: Record<string, boolean>; // session_id -> read (true) / unread (false)
+
+    // Stable ordering for processing bucket
+    processingOrder: string[]; // session IDs in stable order of entry into processing
+
+    // UI State
+    viewMode: ViewMode;
+    selectedSession: string | null;
+    cwdFilter: string | null;
+    collapsedGroups: CollapsedGroups;
+
+    // Modal State
+    showNewDraftModal: boolean;
+    initialDraftCodePath: string | null; // Prefill code path for NewDraftModal
+
+    // Plan refetch callback
+    planRefetchCallback: (() => void) | null;
+
+    // Session refetch callback
+    sessionRefetchCallback: (() => Promise<void>) | null;
+
+    // Per-session plan refetch
+    refetchSinglePlan: (sessionId: string) => Promise<void>;
+
+    // Ambient indicator state
+    lastCheckpointSaved: string | null;
+    isAutoSaving: boolean;
+
+    // Actions
+    setSessions: (sessions: MissionControlAgent[]) => void;
+    updateSession: (sessionId: string, updates: Partial<MissionControlAgent>) => void;
+    setBackgroundProcessing: (sessionId: string, flag: boolean) => void;
+    setPlans: (plans: Plan[]) => void;
+    setPlanRefetchCallback: (callback: (() => void) | null) => void;
+    refetchPlans: () => void;
+    setSessionRefetchCallback: (callback: (() => Promise<void>) | null) => void;
+    refetchSessions: () => Promise<void>;
+    patchPlanFromToolResult: (sessionId: string, parsed: ParsedPlanResult) => void;
+    setGitStatus: (cwd: string, counts: GitStatusCounts) => void;
+    setGitStatusError: (cwd: string, error: string | undefined) => void;
+    setViewMode: (mode: ViewMode) => void;
+    setSelectedSession: (sessionId: string | null) => void;
+    setCwdFilter: (cwd: string | null) => void;
+    toggleGroupCollapsed: (group: keyof CollapsedGroups) => void;
+    setShowNewDraftModal: (show: boolean) => void;
+    setInitialDraftCodePath: (path: string | null) => void;
+    setArchivedSessions: (sessions: MissionControlAgent[]) => void;
+    clearArchivedSessions: () => void;
+    setArchivedLoaded: (loaded: boolean) => void;
+    setArchivedLoading: (loading: boolean) => void;
+
+    // Read state actions
+    markSessionRead: (sessionId: string) => void;
+    markSessionUnread: (sessionId: string) => void;
+    isSessionUnread: (sessionId: string) => boolean;
+
+    // Processing order actions
+    ensureInProcessingOrder: (sessionId: string) => void;
+    removeFromProcessingOrder: (sessionId: string) => void;
+    reconcileProcessingOrder: () => void;
+
+    // Ambient indicator actions
+    setLastCheckpointSaved: (timestamp: string | null) => void;
+    setIsAutoSaving: (saving: boolean) => void;
+
+    moveSessionToArchive: (sessionId: string) => boolean;
+    moveSessionToActive: (sessionId: string) => boolean;
+
+    // Computed getters
+    getFilteredSessions: () => MissionControlAgent[];
+    getSortedSessions: () => MissionControlAgent[];
+    getGroupedSessions: () => {
+        processing: MissionControlAgent[];
+        idle: MissionControlAgent[];
+    };
+    getSelectedAgentCwd: () => string | null;
 }
 
-export const useMissionControlStore = create<MissionControlState>(
-  (set, get) => {
+export const useMissionControlStore = create<MissionControlState>((set, get) => {
     // Load initial state with backwards compatibility for collapsedGroups
     const loadInitialState = () => {
-      const baseState = {
-        activeSessions: [] as MissionControlAgent[],
-        archivedSessions: [] as MissionControlAgent[],
-        archivedLoaded: false,
-        archiveLoading: false,
-        plans: {} as Record<string, Plan>,
-        planProgress: {} as Record<string, PlanProgress>,
-        gitStatus: {} as Record<string, GitStatusCounts>,
-        gitStatusErrors: {} as Record<string, string>,
-        readMap: loadReadMap(), // Load from localStorage on init
-        processingOrder: loadProcessingOrder(), // Load stable processing order
-        viewMode: "active" as ViewMode,
-        selectedSession: null as string | null,
-        cwdFilter: null as string | null,
-        collapsedGroups: {
-          processing: false,
-          idleUnread: false,
-          idleRead: false,
-          drafts: false,
-          archived: false,
-        },
-        showNewDraftModal: false,
-        initialDraftCodePath: null,
-        planRefetchCallback: null as (() => void) | null,
-        sessionRefetchCallback: null as (() => Promise<void>) | null,
-        lastCheckpointSaved: null as string | null,
-        isAutoSaving: false,
-      };
-
-      // Backwards compatibility: if old 'idle' state exists in localStorage, migrate it
-      if (typeof window !== "undefined") {
-        try {
-          const saved = localStorage.getItem("mc_collapsed_groups_v1");
-          if (saved) {
-            const oldState = JSON.parse(saved);
-            if (typeof oldState.idle === "boolean") {
-              // Migrate old 'idle' state to both new keys
-              baseState.collapsedGroups.idleUnread = oldState.idle;
-              baseState.collapsedGroups.idleRead = oldState.idle;
-              // Clear old state to prevent future migrations
-              localStorage.removeItem("mc_collapsed_groups_v1");
+        const baseState = {
+            activeSessions: [] as MissionControlAgent[],
+            archivedSessions: [] as MissionControlAgent[],
+            archivedLoaded: false,
+            archiveLoading: false,
+            plans: {} as Record<string, Plan>,
+            planProgress: {} as Record<string, PlanProgress>,
+            gitStatus: {} as Record<string, GitStatusCounts>,
+            gitStatusErrors: {} as Record<string, string>,
+            readMap: loadReadMap(), // Load from localStorage on init
+            processingOrder: loadProcessingOrder(), // Load stable processing order
+            viewMode: 'active' as ViewMode,
+            selectedSession: null as string | null,
+            cwdFilter: null as string | null,
+            collapsedGroups: {
+                processing: false,
+                idleUnread: false,
+                idleRead: false,
+                drafts: false,
+                archived: false
+            },
+            showNewDraftModal: false,
+            initialDraftCodePath: null,
+            planRefetchCallback: null as (() => void) | null,
+            sessionRefetchCallback: null as (() => Promise<void>) | null,
+            lastCheckpointSaved: null as string | null,
+            isAutoSaving: false
+        };
+
+        // Backwards compatibility: if old 'idle' state exists in localStorage, migrate it
+        if (typeof window !== 'undefined') {
+            try {
+                const saved = localStorage.getItem('mc_collapsed_groups_v1');
+                if (saved) {
+                    const oldState = JSON.parse(saved);
+                    if (typeof oldState.idle === 'boolean') {
+                        // Migrate old 'idle' state to both new keys
+                        baseState.collapsedGroups.idleUnread = oldState.idle;
+                        baseState.collapsedGroups.idleRead = oldState.idle;
+                        // Clear old state to prevent future migrations
+                        localStorage.removeItem('mc_collapsed_groups_v1');
+                    }
+                }
+            } catch (error) {
+                // Failed to migrate collapsed groups state
             }
-          }
-        } catch (error) {
-          // Failed to migrate collapsed groups state
         }
-      }
-
-      return baseState;
+
+        return baseState;
     };
 
     return {
-      // Initial state
-      ...loadInitialState(),
-
-      // Actions
-      setSessions: (sessions) => {
-        set({ activeSessions: sessions });
-
-        // Reconcile processingOrder to remove IDs not present anymore
-        set((state) => {
-          const validIds = new Set(sessions.map((s) => s.id));
-          const pruned = state.processingOrder.filter((id) => validIds.has(id));
-
-          if (pruned.length !== state.processingOrder.length) {
-            saveProcessingOrder(pruned);
-          }
-
-          return { processingOrder: pruned };
-        });
-      },
-
-      updateSession: (sessionId, updates) => {
-        set((state) => ({
-          activeSessions: state.activeSessions.map((session) =>
-            session.id === sessionId ? { ...session, ...updates } : session
-          ),
-        }));
-      },
-
-      setBackgroundProcessing: (sessionId, flag) => {
-        set((state) => ({
-          activeSessions: state.activeSessions.map((session) =>
-            session.id === sessionId
-              ? { ...session, backgroundProcessing: flag }
-              : session
-          ),
-        }));
-      },
-
-      setArchivedLoaded: (loaded: boolean) => {
-        set({ archivedLoaded: loaded });
-      },
-
-      setArchivedLoading: (loading: boolean) => {
-        set({ archiveLoading: loading });
-      },
-
-      moveSessionToActive(sessionId) {
-        const { archivedSessions, activeSessions } = get();
-        const sessionIndex = archivedSessions.findIndex(
-          (s) => s.id === sessionId
-        );
-
-        if (sessionIndex === -1) return false;
-
-        const session = archivedSessions[sessionIndex];
-        const updatedSession = { ...session, archived_at: null };
-
-        set({
-          archivedSessions: archivedSessions.filter((s) => s.id !== sessionId),
-          activeSessions: [...activeSessions, updatedSession],
-        });
-
-        return true;
-      },
-
-      moveSessionToArchive(sessionId) {
-        const { archivedSessions, activeSessions } = get();
-        const sessionIndex = activeSessions.findIndex(
-          (s) => s.id === sessionId
-        );
-
-        if (sessionIndex === -1) return false;
-
-        const session = activeSessions[sessionIndex];
-        const updatedSession = {
-          ...session,
-          archived_at: new Date().toISOString(),
-        };
-
-        set({
-          activeSessions: activeSessions.filter((s) => s.id !== sessionId),
-          archivedSessions: [...archivedSessions, updatedSession],
-        });
-
-        return true;
-      },
-
-      setPlans: (plans) =>
-        set(() => {
-          // Convert plans array to session_id keyed objects
-          const plansMap = plans.reduce(
-            (acc, plan) => {
-              acc[plan.session_id] = plan;
-              return acc;
-            },
-            {} as Record<string, Plan>
-          );
-
-          // Calculate progress for each plan
-          const progressMap = plans.reduce(
-            (acc, plan) => {
-              const progress = analyzePlanProgressDetailed(plan.markdown);
-              acc[plan.session_id] = progress;
-              return acc;
-            },
-            {} as Record<string, PlanProgress>
-          );
-
-          return {
-            plans: plansMap,
-            planProgress: progressMap,
-          };
-        }),
-
-      setPlanRefetchCallback: (callback) => {
-        set((state) =>
-          state.planRefetchCallback === callback
-            ? state
-            : { planRefetchCallback: callback }
-        );
-      },
-
-      refetchPlans: () => {
-        const { planRefetchCallback } = get();
-        if (planRefetchCallback) {
-          planRefetchCallback();
+        // Initial state
+        ...loadInitialState(),
+
+        // Actions
+        setSessions: sessions => {
+            set({ activeSessions: sessions });
+
+            // Reconcile processingOrder to remove IDs not present anymore
+            set(state => {
+                const validIds = new Set(sessions.map(s => s.id));
+                const pruned = state.processingOrder.filter(id => validIds.has(id));
+
+                if (pruned.length !== state.processingOrder.length) {
+                    saveProcessingOrder(pruned);
+                }
+
+                return { processingOrder: pruned };
+            });
+        },
+
+        updateSession: (sessionId, updates) => {
+            set(state => ({
+                activeSessions: state.activeSessions.map(session => (session.id === sessionId ? { ...session, ...updates } : session))
+            }));
+        },
+
+        setBackgroundProcessing: (sessionId, flag) => {
+            set(state => ({
+                activeSessions: state.activeSessions.map(session => (session.id === sessionId ? { ...session, backgroundProcessing: flag } : session))
+            }));
+        },
+
+        setArchivedLoaded: (loaded: boolean) => {
+            set({ archivedLoaded: loaded });
+        },
+
+        setArchivedLoading: (loading: boolean) => {
+            set({ archiveLoading: loading });
+        },
+
+        moveSessionToActive(sessionId) {
+            const { archivedSessions, activeSessions } = get();
+            const sessionIndex = archivedSessions.findIndex(s => s.id === sessionId);
+
+            if (sessionIndex === -1) return false;
+
+            const session = archivedSessions[sessionIndex];
+            const updatedSession = { ...session, archived_at: null };
+
+            set({
+                archivedSessions: archivedSessions.filter(s => s.id !== sessionId),
+                activeSessions: [...activeSessions, updatedSession]
+            });
+
+            return true;
+        },
+
+        moveSessionToArchive(sessionId) {
+            const { archivedSessions, activeSessions } = get();
+            const sessionIndex = activeSessions.findIndex(s => s.id === sessionId);
+
+            if (sessionIndex === -1) return false;
+
+            const session = activeSessions[sessionIndex];
+            const updatedSession = {
+                ...session,
+                archived_at: new Date().toISOString()
+            };
+
+            set({
+                activeSessions: activeSessions.filter(s => s.id !== sessionId),
+                archivedSessions: [...archivedSessions, updatedSession]
+            });
+
+            return true;
+        },
+
+        setPlans: plans =>
+            set(() => {
+                // Convert plans array to session_id keyed objects
+                const plansMap = plans.reduce((acc, plan) => {
+                    acc[plan.session_id] = plan;
+                    return acc;
+                }, {} as Record<string, Plan>);
+
+                // Calculate progress for each plan
+                const progressMap = plans.reduce((acc, plan) => {
+                    const progress = analyzePlanProgressDetailed(plan.markdown);
+                    acc[plan.session_id] = progress;
+                    return acc;
+                }, {} as Record<string, PlanProgress>);
+
+                return {
+                    plans: plansMap,
+                    planProgress: progressMap
+                };
+            }),
+
+        setPlanRefetchCallback: callback => {
+            set(state => (state.planRefetchCallback === callback ? state : { planRefetchCallback: callback }));
+        },
+
+        refetchPlans: () => {
+            const { planRefetchCallback } = get();
+            if (planRefetchCallback) {
+                planRefetchCallback();
+            }
+        },
+
+        setSessionRefetchCallback: callback => {
+            set(state => (state.sessionRefetchCallback === callback ? state : { sessionRefetchCallback: callback }));
+        },
+
+        refetchSessions: async () => {
+            const { sessionRefetchCallback } = get();
+            if (sessionRefetchCallback) {
+                await sessionRefetchCallback();
+            }
+        },
+
+        refetchSinglePlan: async sessionId => {
+            if (!sessionId) return;
+            try {
+                const { data: plan, error } = await supabase
+                    .from('plans')
+                    .select('id, session_id, title, status, markdown, current_version, created_at, updated_at')
+                    .eq('session_id', sessionId)
+                    .maybeSingle();
+                if (error) {
+                    return;
+                }
+                if (!plan) {
+                    return;
+                }
+                const progress = analyzePlanProgressDetailed(plan.markdown);
+                set(state => ({
+                    plans: { ...state.plans, [sessionId]: plan },
+                    planProgress: { ...state.planProgress, [sessionId]: progress }
+                }));
+            } catch (e) {
+                // Error fetching single plan
+            }
+        },
+
+        patchPlanFromToolResult: (sessionId: string, parsed: ParsedPlanResult) =>
+            set(state => {
+                const currentPlan = state.plans[sessionId];
+                if (!currentPlan) {
+                    return state;
+                }
+
+                // Create a patched plan by updating the markdown
+                let updatedMarkdown = currentPlan.markdown;
+
+                // If we have a completed task, mark it as done in the markdown
+                if (parsed.todo_id && parsed.completed_task) {
+                    // Simple approach: replace the todo line with a checked version
+                    const todoPattern = new RegExp(`- \\[ \\] (.*)<!-- id:${parsed.todo_id} -->`, 'g');
+                    updatedMarkdown = updatedMarkdown.replace(todoPattern, `- [x] $1<!-- id:${parsed.todo_id} checked_by:assistant -->`);
+                }
+
+                // If we have next_todos, we could potentially add them, but for now we'll rely on the backend
+                // to provide the complete updated plan via refetch
+
+                const updatedPlan: Plan = {
+                    ...currentPlan,
+                    markdown: updatedMarkdown,
+                    current_version: parsed.version || currentPlan.current_version
+                };
+
+                // Recalculate progress for this plan
+                const updatedProgress = analyzePlanProgressDetailed(updatedMarkdown);
+
+                return {
+                    plans: {
+                        ...state.plans,
+                        [sessionId]: updatedPlan
+                    },
+                    planProgress: {
+                        ...state.planProgress,
+                        [sessionId]: updatedProgress
+                    }
+                };
+            }),
+
+        setGitStatus: (cwd, counts) => {
+            set(state => ({
+                gitStatus: {
+                    ...state.gitStatus,
+                    [cwd]: counts
+                }
+            }));
+        },
+
+        setGitStatusError: (cwd, error) => {
+            set(state => {
+                const newErrors = { ...state.gitStatusErrors };
+                if (error) {
+                    newErrors[cwd] = error;
+                } else {
+                    delete newErrors[cwd];
+                }
+                return { gitStatusErrors: newErrors };
+            });
+        },
+
+        setViewMode: mode => {
+            set({ viewMode: mode });
+        },
+
+        setSelectedSession: sessionId => {
+            set({ selectedSession: sessionId });
+        },
+
+        setCwdFilter: cwd => {
+            set({ cwdFilter: cwd });
+        },
+
+        toggleGroupCollapsed: group => {
+            set(state => ({
+                collapsedGroups: {
+                    ...state.collapsedGroups,
+                    [group]: !state.collapsedGroups[group]
+                }
+            }));
+        },
+
+        setShowNewDraftModal: show => {
+            set({ showNewDraftModal: show });
+        },
+
+        setInitialDraftCodePath: path => {
+            set({ initialDraftCodePath: path });
+        },
+
+        // Read state actions
+        markSessionRead: sessionId =>
+            set(state => {
+                const updatedReadMap = { ...state.readMap, [sessionId]: true };
+                saveReadMap(updatedReadMap);
+                return { readMap: updatedReadMap };
+            }),
+
+        markSessionUnread: sessionId =>
+            set(state => {
+                const updatedReadMap = { ...state.readMap, [sessionId]: false };
+                saveReadMap(updatedReadMap);
+                return { readMap: updatedReadMap };
+            }),
+
+        isSessionUnread: sessionId => {
+            const readMap = get().readMap;
+            // If session is not in readMap, it's unread (default state)
+            return readMap[sessionId] !== true;
+        },
+
+        // Processing order actions
+        ensureInProcessingOrder: (sessionId: string) =>
+            set(state => {
+                if (state.processingOrder.includes(sessionId)) return {} as Partial<MissionControlState>;
+                const updated = [...state.processingOrder, sessionId];
+                saveProcessingOrder(updated);
+                return { processingOrder: updated };
+            }),
+
+        removeFromProcessingOrder: (sessionId: string) =>
+            set(state => {
+                if (!state.processingOrder.includes(sessionId)) return {} as Partial<MissionControlState>;
+                const updated = state.processingOrder.filter(id => id !== sessionId);
+                saveProcessingOrder(updated);
+                return { processingOrder: updated };
+            }),
+
+        reconcileProcessingOrder: () =>
+            set(state => {
+                const validIds = new Set(state.activeSessions.map(s => s.id));
+                const updated = state.processingOrder.filter(id => validIds.has(id));
+                if (updated.length !== state.processingOrder.length) {
+                    saveProcessingOrder(updated);
+                    return { processingOrder: updated };
+                }
+                return {} as Partial<MissionControlState>;
+            }),
+
+        // Ambient indicator actions
+        setLastCheckpointSaved: (timestamp: string | null) => {
+            set({ lastCheckpointSaved: timestamp });
+        },
+
+        setIsAutoSaving: (saving: boolean) => {
+            set({ isAutoSaving: saving });
+        },
+
+        setArchivedSessions: (sessions: MissionControlAgent[]) => {
+            set({
+                archivedSessions: sessions
+            });
+        },
+
+        clearArchivedSessions: () => {
+            set({ archivedSessions: [], archivedLoaded: false });
+        },
+
+        getArchivedSessions: () => {
+            const { archivedSessions, cwdFilter } = get();
+
+            return archivedSessions
+                .filter(s => !cwdFilter || (s.base_dir ?? baseDirFromCwd(s.agent_cwd)) === cwdFilter)
+                .sort((a, b) => getSessionTimestamp(b).getTime() - getSessionTimestamp(a).getTime());
+        },
+
+        // Computed getters
+        getFilteredSessions: () => {
+            const { activeSessions: sessions, cwdFilter } = get();
+            return sessions.filter(session => !cwdFilter || (session.base_dir ?? baseDirFromCwd(session.agent_cwd)) === cwdFilter);
+        },
+
+        getSortedSessions: () => {
+            const filteredSessions = get().getFilteredSessions();
+            return sortSessionsByActivity(filteredSessions);
+        },
+
+        getGroupedSessions: () => {
+            const filteredSessions = get().getFilteredSessions();
+
+            // Define processing statuses
+            const processingStatuses = ['working', 'awaiting', 'creating', 'processing'];
+
+            const groups = {
+                processing: [] as MissionControlAgent[],
+                idle: [] as MissionControlAgent[]
+            };
+
+            filteredSessions.forEach(session => {
+                // Check if session is actively processing
+                if (processingStatuses.includes(session.status) || session.latest_message_role === 'tool_call') {
+                    groups.processing.push(session);
+                }
+                // Everything else is idle (completed, error, idle, waiting for user input, etc.)
+                else {
+                    groups.idle.push(session);
+                }
+            });
+
+            // Stable order for processing group using processingOrder
+            const { processingOrder } = get();
+            const processingSet = new Set(groups.processing.map(s => s.id));
+            const orderedFromState = processingOrder.filter(id => processingSet.has(id));
+            const knownSet = new Set(orderedFromState);
+            const newOnes = groups.processing.filter(s => !knownSet.has(s.id));
+            // Deterministic append for any new processing sessions not yet tracked
+            newOnes.sort((a, b) => getSessionTimestamp(a).getTime() - getSessionTimestamp(b).getTime()); // oldest first
+            const finalProcessing: MissionControlAgent[] = [
+                ...orderedFromState.map(id => groups.processing.find(s => s.id === id)!).filter(Boolean),
+                ...newOnes
+            ];
+            groups.processing = finalProcessing;
+
+            // Sort idle sessions with priority for unread final assistant messages
+            const { isSessionUnread } = get();
+            groups.idle.sort((a, b) => {
+                const aIsUnread = isSessionUnread(a.id);
+                const bIsUnread = isSessionUnread(b.id);
+                const aIsFinalAssistant = a.latest_message_role === 'assistant' || a.latest_message_role === 'session_end';
+                const bIsFinalAssistant = b.latest_message_role === 'assistant' || b.latest_message_role === 'session_end';
+
+                // Priority 1: Unread final assistant messages go to the very top
+                const aIsUnreadFinal = aIsUnread && aIsFinalAssistant;
+                const bIsUnreadFinal = bIsUnread && bIsFinalAssistant;
+
+                if (aIsUnreadFinal && !bIsUnreadFinal) return -1;
+                if (!aIsUnreadFinal && bIsUnreadFinal) return 1;
+
+                // Priority 2: Among unread final messages, sort by newest first
+                if (aIsUnreadFinal && bIsUnreadFinal) {
+                    return getSessionTimestamp(b).getTime() - getSessionTimestamp(a).getTime();
+                }
+
+                // Priority 3: Other unread sessions
+                if (aIsUnread && !bIsUnread) return -1;
+                if (!aIsUnread && bIsUnread) return 1;
+
+                // Priority 4: Within same read/unread status, sort by activity timestamp - newest first
+                return getSessionTimestamp(b).getTime() - getSessionTimestamp(a).getTime();
+            });
+
+            return groups;
+        },
+
+        getSelectedAgentCwd: () => {
+            const { selectedSession, activeSessions: sessions, archivedSessions, viewMode } = get();
+            const pool = viewMode === 'archived' ? archivedSessions : sessions;
+            return pool.find(s => s.id === selectedSession)?.agent_cwd || null;
         }
-      },
-
-      setSessionRefetchCallback: (callback) => {
-        set((state) =>
-          state.sessionRefetchCallback === callback
-            ? state
-            : { sessionRefetchCallback: callback }
-        );
-      },
-
-      refetchSessions: async () => {
-        const { sessionRefetchCallback } = get();
-        if (sessionRefetchCallback) {
-          await sessionRefetchCallback();
-        }
-      },
-
-      refetchSinglePlan: async (sessionId) => {
-        if (!sessionId) return;
-        try {
-          const { data: plan, error } = await supabase
-            .from("plans")
-            .select(
-              "id, session_id, title, status, markdown, current_version, created_at, updated_at"
-            )
-            .eq("session_id", sessionId)
-            .maybeSingle();
-          if (error) {
-            return;
-          }
-          if (!plan) {
-            return;
-          }
-          const progress = analyzePlanProgressDetailed(plan.markdown);
-          set((state) => ({
-            plans: { ...state.plans, [sessionId]: plan },
-            planProgress: { ...state.planProgress, [sessionId]: progress },
-          }));
-        } catch (e) {
-          // Error fetching single plan
-        }
-      },
-
-      patchPlanFromToolResult: (sessionId: string, parsed: ParsedPlanResult) =>
-        set((state) => {
-          const currentPlan = state.plans[sessionId];
-          if (!currentPlan) {
-            return state;
-          }
-
-          // Create a patched plan by updating the markdown
-          let updatedMarkdown = currentPlan.markdown;
-
-          // If we have a completed task, mark it as done in the markdown
-          if (parsed.todo_id && parsed.completed_task) {
-            // Simple approach: replace the todo line with a checked version
-            const todoPattern = new RegExp(
-              `- \\[ \\] (.*)<!-- id:${parsed.todo_id} -->`,
-              "g"
-            );
-            updatedMarkdown = updatedMarkdown.replace(
-              todoPattern,
-              `- [x] $1<!-- id:${parsed.todo_id} checked_by:assistant -->`
-            );
-          }
-
-          // If we have next_todos, we could potentially add them, but for now we'll rely on the backend
-          // to provide the complete updated plan via refetch
-
-          const updatedPlan: Plan = {
-            ...currentPlan,
-            markdown: updatedMarkdown,
-            current_version: parsed.version || currentPlan.current_version,
-          };
-
-          // Recalculate progress for this plan
-          const updatedProgress = analyzePlanProgressDetailed(updatedMarkdown);
-
-          return {
-            plans: {
-              ...state.plans,
-              [sessionId]: updatedPlan,
-            },
-            planProgress: {
-              ...state.planProgress,
-              [sessionId]: updatedProgress,
-            },
-          };
-        }),
-
-      setGitStatus: (cwd, counts) => {
-        set((state) => ({
-          gitStatus: {
-            ...state.gitStatus,
-            [cwd]: counts,
-          },
-        }));
-      },
-
-      setGitStatusError: (cwd, error) => {
-        set((state) => {
-          const newErrors = { ...state.gitStatusErrors };
-          if (error) {
-            newErrors[cwd] = error;
-          } else {
-            delete newErrors[cwd];
-          }
-          return { gitStatusErrors: newErrors };
-        });
-      },
-
-      setViewMode: (mode) => {
-        set({ viewMode: mode });
-      },
-
-      setSelectedSession: (sessionId) => {
-        set({ selectedSession: sessionId });
-      },
-
-      setCwdFilter: (cwd) => {
-        set({ cwdFilter: cwd });
-      },
-
-      toggleGroupCollapsed: (group) => {
-        set((state) => ({
-          collapsedGroups: {
-            ...state.collapsedGroups,
-            [group]: !state.collapsedGroups[group],
-          },
-        }));
-      },
-
-      setShowNewDraftModal: (show) => {
-        set({ showNewDraftModal: show });
-      },
-
-      setInitialDraftCodePath: (path) => {
-        set({ initialDraftCodePath: path });
-      },
-
-      // Read state actions
-      markSessionRead: (sessionId) =>
-        set((state) => {
-          const updatedReadMap = { ...state.readMap, [sessionId]: true };
-          saveReadMap(updatedReadMap);
-          return { readMap: updatedReadMap };
-        }),
-
-      markSessionUnread: (sessionId) =>
-        set((state) => {
-          const updatedReadMap = { ...state.readMap, [sessionId]: false };
-          saveReadMap(updatedReadMap);
-          return { readMap: updatedReadMap };
-        }),
-
-      isSessionUnread: (sessionId) => {
-        const readMap = get().readMap;
-        // If session is not in readMap, it's unread (default state)
-        return readMap[sessionId] !== true;
-      },
-
-      // Processing order actions
-      ensureInProcessingOrder: (sessionId: string) =>
-        set((state) => {
-          if (state.processingOrder.includes(sessionId))
-            return {} as Partial<MissionControlState>;
-          const updated = [...state.processingOrder, sessionId];
-          saveProcessingOrder(updated);
-          return { processingOrder: updated };
-        }),
-
-      removeFromProcessingOrder: (sessionId: string) =>
-        set((state) => {
-          if (!state.processingOrder.includes(sessionId))
-            return {} as Partial<MissionControlState>;
-          const updated = state.processingOrder.filter(
-            (id) => id !== sessionId
-          );
-          saveProcessingOrder(updated);
-          return { processingOrder: updated };
-        }),
-
-      reconcileProcessingOrder: () =>
-        set((state) => {
-          const validIds = new Set(state.activeSessions.map((s) => s.id));
-          const updated = state.processingOrder.filter((id) =>
-            validIds.has(id)
-          );
-          if (updated.length !== state.processingOrder.length) {
-            saveProcessingOrder(updated);
-            return { processingOrder: updated };
-          }
-          return {} as Partial<MissionControlState>;
-        }),
-
-      // Ambient indicator actions
-      setLastCheckpointSaved: (timestamp: string | null) => {
-        set({ lastCheckpointSaved: timestamp });
-      },
-
-      setIsAutoSaving: (saving: boolean) => {
-        set({ isAutoSaving: saving });
-      },
-
-      setArchivedSessions: (sessions: MissionControlAgent[]) => {
-        set({
-          archivedSessions: sessions,
-        });
-      },
-
-      clearArchivedSessions: () => {
-        set({ archivedSessions: [], archivedLoaded: false });
-      },
-
-      getArchivedSessions: () => {
-        const { archivedSessions, cwdFilter } = get();
-
-        return archivedSessions
-          .filter(
-            (s) =>
-              !cwdFilter ||
-              (s.base_dir ?? baseDirFromCwd(s.agent_cwd)) === cwdFilter
-          )
-          .sort(
-            (a, b) =>
-              getSessionTimestamp(b).getTime() -
-              getSessionTimestamp(a).getTime()
-          );
-      },
-
-      // Computed getters
-      getFilteredSessions: () => {
-        const { activeSessions: sessions, cwdFilter } = get();
-        return sessions.filter(
-          (session) =>
-            !cwdFilter ||
-            (session.base_dir ?? baseDirFromCwd(session.agent_cwd)) ===
-              cwdFilter
-        );
-      },
-
-      getSortedSessions: () => {
-        const filteredSessions = get().getFilteredSessions();
-        return sortSessionsByActivity(filteredSessions);
-      },
-
-      getGroupedSessions: () => {
-        const filteredSessions = get().getFilteredSessions();
-
-        // Define processing statuses
-        const processingStatuses = [
-          "working",
-          "awaiting",
-          "creating",
-          "processing",
-        ];
-
-        const groups = {
-          processing: [] as MissionControlAgent[],
-          idle: [] as MissionControlAgent[],
-        };
-
-        filteredSessions.forEach((session) => {
-          // Check if session is actively processing
-          if (
-            processingStatuses.includes(session.status) ||
-            session.latest_message_role === "tool_call"
-          ) {
-            groups.processing.push(session);
-          }
-          // Everything else is idle (completed, error, idle, waiting for user input, etc.)
-          else {
-            groups.idle.push(session);
-          }
-        });
-
-        // Stable order for processing group using processingOrder
-        const { processingOrder } = get();
-        const processingSet = new Set(groups.processing.map((s) => s.id));
-        const orderedFromState = processingOrder.filter((id) =>
-          processingSet.has(id)
-        );
-        const knownSet = new Set(orderedFromState);
-        const newOnes = groups.processing.filter((s) => !knownSet.has(s.id));
-        // Deterministic append for any new processing sessions not yet tracked
-        newOnes.sort(
-          (a, b) =>
-            getSessionTimestamp(a).getTime() - getSessionTimestamp(b).getTime()
-        ); // oldest first
-        const finalProcessing: MissionControlAgent[] = [
-          ...orderedFromState
-            .map((id) => groups.processing.find((s) => s.id === id)!)
-            .filter(Boolean),
-          ...newOnes,
-        ];
-        groups.processing = finalProcessing;
-
-        // Sort idle sessions with priority for unread final assistant messages
-        const { isSessionUnread } = get();
-        groups.idle.sort((a, b) => {
-          const aIsUnread = isSessionUnread(a.id);
-          const bIsUnread = isSessionUnread(b.id);
-          const aIsFinalAssistant =
-            a.latest_message_role === "assistant" ||
-            a.latest_message_role === "session_end";
-          const bIsFinalAssistant =
-            b.latest_message_role === "assistant" ||
-            b.latest_message_role === "session_end";
-
-          // Priority 1: Unread final assistant messages go to the very top
-          const aIsUnreadFinal = aIsUnread && aIsFinalAssistant;
-          const bIsUnreadFinal = bIsUnread && bIsFinalAssistant;
-
-          if (aIsUnreadFinal && !bIsUnreadFinal) return -1;
-          if (!aIsUnreadFinal && bIsUnreadFinal) return 1;
-
-          // Priority 2: Among unread final messages, sort by newest first
-          if (aIsUnreadFinal && bIsUnreadFinal) {
-            return (
-              getSessionTimestamp(b).getTime() -
-              getSessionTimestamp(a).getTime()
-            );
-          }
-
-          // Priority 3: Other unread sessions
-          if (aIsUnread && !bIsUnread) return -1;
-          if (!aIsUnread && bIsUnread) return 1;
-
-          // Priority 4: Within same read/unread status, sort by activity timestamp - newest first
-          return (
-            getSessionTimestamp(b).getTime() - getSessionTimestamp(a).getTime()
-          );
-        });
-
-        return groups;
-      },
-
-      getSelectedAgentCwd: () => {
-        const {
-          selectedSession,
-          activeSessions: sessions,
-          archivedSessions,
-          viewMode,
-        } = get();
-        const pool = viewMode === "archived" ? archivedSessions : sessions;
-        return pool.find((s) => s.id === selectedSession)?.agent_cwd || null;
-      },
     };
-  }
-);+});