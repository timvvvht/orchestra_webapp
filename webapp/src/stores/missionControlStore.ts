<<<<<<< HEAD
import { create } from 'zustand';
import { sortSessionsByActivity, getSessionTimestamp } from '@/utils/time';
import { type Plan, type PlanProgress } from '@/types/plans';
import { analyzePlanProgressDetailed } from '@/utils/planProgress';
import { type ParsedPlanResult } from '@/utils/plan';
import { baseDirFromCwd } from '@/utils/pathHelpers';
import { type GitStatusCounts } from '@/utils/gitHelpers';
import { supabase } from '@/lib/supabaseClient';
=======
import { create } from "zustand";
import { sortSessionsByActivity, getSessionTimestamp } from "@/utils/time";
import { type Plan, type PlanProgress } from "@/types/plans";
import { analyzePlanProgressDetailed } from "@/utils/planProgress";
import { type ParsedPlanResult } from "@/utils/plan";
import { baseDirFromCwd } from "@/utils/pathHelpers";
import { type GitStatusCounts } from "@/utils/gitHelpers";
import { supabase } from "@/lib/supabaseClient";
import { arch } from "os";
import { useWorkspaceStore } from "@/stores/workspaceStore";
>>>>>>> 0a6a269f
// import { supabase } from "@/auth/SupabaseClient";

// LocalStorage key for read state persistence
const LS_KEY = 'mc_read_state_v1';
// LocalStorage key for processing order persistence
const LS_PROCESSING_ORDER = 'mc_processing_order_v1';

// Load read state from localStorage
const loadReadMap = (): Record<string, boolean> => {
    try {
        const saved = localStorage.getItem(LS_KEY);
        return saved ? JSON.parse(saved) : {};
    } catch {
        return {};
    }
};

// Save read state to localStorage
const saveReadMap = (readMap: Record<string, boolean>) => {
    try {
        localStorage.setItem(LS_KEY, JSON.stringify(readMap));
    } catch (error) {
        // Failed to save read state to localStorage
    }
};

// Load processing order from localStorage
const loadProcessingOrder = (): string[] => {
    try {
        const raw = localStorage.getItem(LS_PROCESSING_ORDER);
        const arr = raw ? JSON.parse(raw) : [];
        return Array.isArray(arr) ? arr : [];
    } catch {
        return [];
    }
};

// Save processing order to localStorage
const saveProcessingOrder = (ids: string[]) => {
    try {
        localStorage.setItem(LS_PROCESSING_ORDER, JSON.stringify(ids));
    } catch (error) {
        // Failed to save processing order to localStorage
    }
};

export interface MissionControlAgent {
    id: string;
    mission_title: string;
    status: string;
    last_message_at: string | null;
    created_at: string;
    agent_config_name: string | null;
    model_id: string | null;
    latest_message_id: string | null;
    latest_message_role: string | null;
    latest_message_content: any | null;
    latest_message_timestamp: string | null;
    agent_cwd: string | null;
    base_dir: string | null; // Base directory for worktree-aware filtering and display
    archived_at: string | null;
    isPending?: boolean; // Flag for sessions that are still being created/confirmed
    backgroundProcessing?: boolean; // Flag for sessions with background operations in progress
    isFinalized?: boolean; // Session worktree pruned; read-only
    // Workspace context from generated columns
    repo_full_name?: string | null;
    branch?: string | null;
    repo_id?: number | null;
    workspace_key?: string | null;
}

export type ViewMode = 'active' | 'archived';

export interface CollapsedGroups {
    processing: boolean;
    idleUnread: boolean;
    idleRead: boolean;
    drafts: boolean;
    archived: boolean;
}

interface MissionControlState {
<<<<<<< HEAD
    // Data
    activeSessions: MissionControlAgent[];
    archivedSessions: MissionControlAgent[];
    archivedLoaded: boolean;
    archiveLoading: boolean;
    plans: Record<string, Plan>; // key = session_id
    planProgress: Record<string, PlanProgress>; // key = session_id
    gitStatus: Record<string, GitStatusCounts>; // key = cwd -> git status counts
    gitStatusErrors: Record<string, string>; // key = cwd -> error message

    // Read state tracking
    readMap: Record<string, boolean>; // session_id -> read (true) / unread (false)

    // Stable ordering for processing bucket
    processingOrder: string[]; // session IDs in stable order of entry into processing

    // UI State
    viewMode: ViewMode;
    selectedSession: string | null;
    cwdFilter: string | null;
    collapsedGroups: CollapsedGroups;

    // Modal State
    showNewDraftModal: boolean;
    initialDraftCodePath: string | null; // Prefill code path for NewDraftModal

    // Plan refetch callback
    planRefetchCallback: (() => void) | null;

    // Session refetch callback
    sessionRefetchCallback: (() => Promise<void>) | null;

    // Per-session plan refetch
    refetchSinglePlan: (sessionId: string) => Promise<void>;

    // Ambient indicator state
    lastCheckpointSaved: string | null;
    isAutoSaving: boolean;

    // Actions
    setSessions: (sessions: MissionControlAgent[]) => void;
    updateSession: (sessionId: string, updates: Partial<MissionControlAgent>) => void;
    setBackgroundProcessing: (sessionId: string, flag: boolean) => void;
    setPlans: (plans: Plan[]) => void;
    setPlanRefetchCallback: (callback: (() => void) | null) => void;
    refetchPlans: () => void;
    setSessionRefetchCallback: (callback: (() => Promise<void>) | null) => void;
    refetchSessions: () => Promise<void>;
    patchPlanFromToolResult: (sessionId: string, parsed: ParsedPlanResult) => void;
    setGitStatus: (cwd: string, counts: GitStatusCounts) => void;
    setGitStatusError: (cwd: string, error: string | undefined) => void;
    setViewMode: (mode: ViewMode) => void;
    setSelectedSession: (sessionId: string | null) => void;
    setCwdFilter: (cwd: string | null) => void;
    setWorkspaceFilter: (workspaceId: string | null) => void;
    toggleGroupCollapsed: (group: keyof CollapsedGroups) => void;
    setShowNewDraftModal: (show: boolean) => void;
    setInitialDraftCodePath: (path: string | null) => void;
    setArchivedSessions: (sessions: MissionControlAgent[]) => void;
    clearArchivedSessions: () => void;
    setArchivedLoaded: (loaded: boolean) => void;
    setArchivedLoading: (loading: boolean) => void;

    // Read state actions
    markSessionRead: (sessionId: string) => void;
    markSessionUnread: (sessionId: string) => void;
    isSessionUnread: (sessionId: string) => boolean;

    // Processing order actions
    ensureInProcessingOrder: (sessionId: string) => void;
    removeFromProcessingOrder: (sessionId: string) => void;
    reconcileProcessingOrder: () => void;

    // Ambient indicator actions
    setLastCheckpointSaved: (timestamp: string | null) => void;
    setIsAutoSaving: (saving: boolean) => void;

    moveSessionToArchive: (sessionId: string) => boolean;
    moveSessionToActive: (sessionId: string) => boolean;

    // Workspace + routing actions
    computeHashedWorkspaceId: (
        workspaceKey: string,
        userId: string
    ) => Promise<string>;
    setWorkspaceKey: (
        workspaceKey: string | null,
        userId: string | null
    ) => Promise<void>;
    setRouterNavigate: (
        nav: ((path: string, opts?: { replace?: boolean }) => void) | null
    ) => void;
    navigateToSession: (sessionId: string) => Promise<void>;

    // Computed getters
    getFilteredSessions: () => MissionControlAgent[];
    getSortedSessions: () => MissionControlAgent[];
    getGroupedSessions: () => {
        processing: MissionControlAgent[];
        idle: MissionControlAgent[];
    };
    getSelectedAgentCwd: () => string | null;
}

export const useMissionControlStore = create<MissionControlState>((set, get) => {
    // Load initial state with backwards compatibility for collapsedGroups
    const loadInitialState = () => {
        const baseState = {
            activeSessions: [] as MissionControlAgent[],
            archivedSessions: [] as MissionControlAgent[],
            archivedLoaded: false,
            archiveLoading: false,
            plans: {} as Record<string, Plan>,
            planProgress: {} as Record<string, PlanProgress>,
            gitStatus: {} as Record<string, GitStatusCounts>,
            gitStatusErrors: {} as Record<string, string>,
            readMap: loadReadMap(), // Load from localStorage on init
            processingOrder: loadProcessingOrder(), // Load stable processing order
            viewMode: 'active' as ViewMode,
            selectedSession: null as string | null,
            cwdFilter: null as string | null,
            collapsedGroups: {
                processing: false,
                idleUnread: false,
                idleRead: false,
                drafts: false,
                archived: false
            },
            showNewDraftModal: false,
            initialDraftCodePath: null,
            planRefetchCallback: null as (() => void) | null,
            sessionRefetchCallback: null as (() => Promise<void>) | null,
            lastCheckpointSaved: null as string | null,
            isAutoSaving: false
        ,
            workspaceKey: null,
            hashedWorkspaceId: null,
            workspaceFilter: null,
            routerNavigate: null,
        };

        // Backwards compatibility: if old 'idle' state exists in localStorage, migrate it
        if (typeof window !== 'undefined') {
            try {
                const saved = localStorage.getItem('mc_collapsed_groups_v1');
                if (saved) {
                    const oldState = JSON.parse(saved);
                    if (typeof oldState.idle === 'boolean') {
                        // Migrate old 'idle' state to both new keys
                        baseState.collapsedGroups.idleUnread = oldState.idle;
                        baseState.collapsedGroups.idleRead = oldState.idle;
                        // Clear old state to prevent future migrations
                        localStorage.removeItem('mc_collapsed_groups_v1');
                    }
                }
            } catch (error) {
                // Failed to migrate collapsed groups state
=======
  // Data
  activeSessions: MissionControlAgent[];
  archivedSessions: MissionControlAgent[];
  archivedLoaded: boolean;
  archiveLoading: boolean;
  plans: Record<string, Plan>; // key = session_id
  planProgress: Record<string, PlanProgress>; // key = session_id
  gitStatus: Record<string, GitStatusCounts>; // key = cwd -> git status counts
  gitStatusErrors: Record<string, string>; // key = cwd -> error message

  // Read state tracking
  readMap: Record<string, boolean>; // session_id -> read (true) / unread (false)

  // Stable ordering for processing bucket
  processingOrder: string[]; // session IDs in stable order of entry into processing

  // UI State
  viewMode: ViewMode;
  selectedSession: string | null;
  cwdFilter: string | null;
  collapsedGroups: CollapsedGroups;

  // Modal State
  showNewDraftModal: boolean;
  initialDraftCodePath: string | null; // Prefill code path for NewDraftModal

  // Plan refetch callback
  planRefetchCallback: (() => void) | null;

  // Session refetch callback
  sessionRefetchCallback: (() => Promise<void>) | null;

  // Per-session plan refetch
  refetchSinglePlan: (sessionId: string) => Promise<void>;

  // Ambient indicator state
  lastCheckpointSaved: string | null;
  isAutoSaving: boolean;

  // Workspace identity
  workspaceKey: string | null;
  hashedWorkspaceId: string | null;
  workspaceFilter: string | null; // Filter sessions by workspace ID

  // Router navigation function injected by MissionControl
  routerNavigate: ((path: string, opts?: { replace?: boolean }) => void) | null;

  // Actions
  setSessions: (sessions: MissionControlAgent[]) => void;
  updateSession: (
    sessionId: string,
    updates: Partial<MissionControlAgent>
  ) => void;
  setBackgroundProcessing: (sessionId: string, flag: boolean) => void;
  setPlans: (plans: Plan[]) => void;
  setPlanRefetchCallback: (callback: (() => void) | null) => void;
  refetchPlans: () => void;
  setSessionRefetchCallback: (callback: (() => Promise<void>) | null) => void;
  refetchSessions: () => Promise<void>;
  patchPlanFromToolResult: (
    sessionId: string,
    parsed: ParsedPlanResult
  ) => void;
  setGitStatus: (cwd: string, counts: GitStatusCounts) => void;
  setGitStatusError: (cwd: string, error: string | undefined) => void;
  setViewMode: (mode: ViewMode) => void;
  setSelectedSession: (sessionId: string | null) => void;
  setCwdFilter: (cwd: string | null) => void;
  setWorkspaceFilter: (workspaceId: string | null) => void;
  toggleGroupCollapsed: (group: keyof CollapsedGroups) => void;
  setShowNewDraftModal: (show: boolean) => void;
  setInitialDraftCodePath: (path: string | null) => void;
  setArchivedSessions: (sessions: MissionControlAgent[]) => void;
  clearArchivedSessions: () => void;
  setArchivedLoaded: (loaded: boolean) => void;
  setArchivedLoading: (loading: boolean) => void;

  // Read state actions
  markSessionRead: (sessionId: string) => void;
  markSessionUnread: (sessionId: string) => void;
  isSessionUnread: (sessionId: string) => boolean;

  // Processing order actions
  ensureInProcessingOrder: (sessionId: string) => void;
  removeFromProcessingOrder: (sessionId: string) => void;
  reconcileProcessingOrder: () => void;

  // Ambient indicator actions
  setLastCheckpointSaved: (timestamp: string | null) => void;
  setIsAutoSaving: (saving: boolean) => void;

  moveSessionToArchive: (sessionId: string) => boolean;
  moveSessionToActive: (sessionId: string) => boolean;

  // Workspace + routing actions
  computeHashedWorkspaceId: (
    workspaceKey: string,
    userId: string
  ) => Promise<string>;
  setWorkspaceKey: (
    workspaceKey: string | null,
    userId: string | null
  ) => Promise<void>;
  setRouterNavigate: (
    nav: ((path: string, opts?: { replace?: boolean }) => void) | null
  ) => void;
  navigateToSession: (sessionId: string) => Promise<void>;

  // Computed getters
  getFilteredSessions: () => MissionControlAgent[];
  getSortedSessions: () => MissionControlAgent[];
  getGroupedSessions: () => {
    processing: MissionControlAgent[];
    idle: MissionControlAgent[];
  };
  getSelectedAgentCwd: () => string | null;
}

// Browser-safe SHA-256 base64url helper
async function sha256Base64Url(input: string): Promise<string> {
  const enc = new TextEncoder().encode(input);
  const digest = await crypto.subtle.digest("SHA-256", enc);
  const bytes = new Uint8Array(digest);
  let b64 = btoa(String.fromCharCode(...Array.from(bytes)));
  return b64.replace(/\+/g, "-").replace(/\//g, "_").replace(/=+$/, "");
}

export const useMissionControlStore = create<MissionControlState>(
  (set, get) => {
    // Load initial state with backwards compatibility for collapsedGroups
    const loadInitialState = () => {
      const baseState = {
        activeSessions: [] as MissionControlAgent[],
        archivedSessions: [] as MissionControlAgent[],
        archivedLoaded: false,
        archiveLoading: false,
        plans: {} as Record<string, Plan>,
        planProgress: {} as Record<string, PlanProgress>,
        gitStatus: {} as Record<string, GitStatusCounts>,
        gitStatusErrors: {} as Record<string, string>,
        readMap: loadReadMap(), // Load from localStorage on init
        processingOrder: loadProcessingOrder(), // Load stable processing order
        viewMode: "active" as ViewMode,
        selectedSession: null as string | null,
        cwdFilter: null as string | null,
        collapsedGroups: {
          processing: false,
          idleUnread: false,
          idleRead: false,
          drafts: false,
          archived: false,
        },
        showNewDraftModal: false,
        initialDraftCodePath: null,
        planRefetchCallback: null as (() => void) | null,
        sessionRefetchCallback: null as (() => Promise<void>) | null,
        lastCheckpointSaved: null as string | null,
        isAutoSaving: false,
        workspaceKey: null,
        hashedWorkspaceId: null,
        workspaceFilter: null,
        routerNavigate: null,
      };

      // Backwards compatibility: if old 'idle' state exists in localStorage, migrate it
      if (typeof window !== "undefined") {
        try {
          const saved = localStorage.getItem("mc_collapsed_groups_v1");
          if (saved) {
            const oldState = JSON.parse(saved);
            if (typeof oldState.idle === "boolean") {
              // Migrate old 'idle' state to both new keys
              baseState.collapsedGroups.idleUnread = oldState.idle;
              baseState.collapsedGroups.idleRead = oldState.idle;
              // Clear old state to prevent future migrations
              localStorage.removeItem("mc_collapsed_groups_v1");
>>>>>>> 0a6a269f
            }
        }

        return baseState;
    };

// Browser-safe SHA-256 base64url helper
async function sha256Base64Url(input: string): Promise<string> {
    const enc = new TextEncoder().encode(input);
    const digest = await crypto.subtle.digest('SHA-256', enc);
    const bytes = new Uint8Array(digest);
    // Convert bytes to binary string for btoa
    let binary = '';
    for (let i = 0; i < bytes.length; i++) binary += String.fromCharCode(bytes[i]);
    const b64 = btoa(binary);
    return b64.replace(/\+/g, '-').replace(/\//g, '_').replace(/=+$/, '');
}

    return {
        // Initial state
        ...loadInitialState(),

        // Actions
        setSessions: sessions => {
            set({ activeSessions: sessions });

            // Reconcile processingOrder to remove IDs not present anymore
            set(state => {
                const validIds = new Set(sessions.map(s => s.id));
                const pruned = state.processingOrder.filter(id => validIds.has(id));

                if (pruned.length !== state.processingOrder.length) {
                    saveProcessingOrder(pruned);
                }

                return { processingOrder: pruned };
            });
        },

        updateSession: (sessionId, updates) => {
            set(state => ({
                activeSessions: state.activeSessions.map(session => (session.id === sessionId ? { ...session, ...updates } : session))
            }));
        },

        setBackgroundProcessing: (sessionId, flag) => {
            set(state => ({
                activeSessions: state.activeSessions.map(session => (session.id === sessionId ? { ...session, backgroundProcessing: flag } : session))
            }));
        },

        setArchivedLoaded: (loaded: boolean) => {
            set({ archivedLoaded: loaded });
        },

        setArchivedLoading: (loading: boolean) => {
            set({ archiveLoading: loading });
        },

        moveSessionToActive(sessionId) {
            const { archivedSessions, activeSessions } = get();
            const sessionIndex = archivedSessions.findIndex(s => s.id === sessionId);

            if (sessionIndex === -1) return false;

            const session = archivedSessions[sessionIndex];
            const updatedSession = { ...session, archived_at: null };

            set({
                archivedSessions: archivedSessions.filter(s => s.id !== sessionId),
                activeSessions: [...activeSessions, updatedSession]
            });

            return true;
        },

        moveSessionToArchive(sessionId) {
            const { archivedSessions, activeSessions } = get();
            const sessionIndex = activeSessions.findIndex(s => s.id === sessionId);

            if (sessionIndex === -1) return false;

            const session = activeSessions[sessionIndex];
            const updatedSession = {
                ...session,
                archived_at: new Date().toISOString()
            };

            set({
                activeSessions: activeSessions.filter(s => s.id !== sessionId),
                archivedSessions: [...archivedSessions, updatedSession]
            });

            return true;
        },

        setPlans: plans =>
            set(() => {
                // Convert plans array to session_id keyed objects
                const plansMap = plans.reduce((acc, plan) => {
                    acc[plan.session_id] = plan;
                    return acc;
                }, {} as Record<string, Plan>);

                // Calculate progress for each plan
                const progressMap = plans.reduce((acc, plan) => {
                    const progress = analyzePlanProgressDetailed(plan.markdown);
                    acc[plan.session_id] = progress;
                    return acc;
                }, {} as Record<string, PlanProgress>);

                return {
                    plans: plansMap,
                    planProgress: progressMap
                };
            }),

        setPlanRefetchCallback: callback => {
            set(state => (state.planRefetchCallback === callback ? state : { planRefetchCallback: callback }));
        },

        refetchPlans: () => {
            const { planRefetchCallback } = get();
            if (planRefetchCallback) {
                planRefetchCallback();
            }
        },

        setSessionRefetchCallback: callback => {
            set(state => (state.sessionRefetchCallback === callback ? state : { sessionRefetchCallback: callback }));
        },

        refetchSessions: async () => {
            const { sessionRefetchCallback } = get();
            if (sessionRefetchCallback) {
                await sessionRefetchCallback();
            }
        },

        refetchSinglePlan: async sessionId => {
            if (!sessionId) return;
            try {
                const { data: plan, error } = await supabase
                    .from('plans')
                    .select('id, session_id, title, status, markdown, current_version, created_at, updated_at')
                    .eq('session_id', sessionId)
                    .maybeSingle();
                if (error) {
                    return;
                }
                if (!plan) {
                    return;
                }
                const progress = analyzePlanProgressDetailed(plan.markdown);
                set(state => ({
                    plans: { ...state.plans, [sessionId]: plan },
                    planProgress: { ...state.planProgress, [sessionId]: progress }
                }));
            } catch (e) {
                // Error fetching single plan
            }
        },

        patchPlanFromToolResult: (sessionId: string, parsed: ParsedPlanResult) =>
            set(state => {
                const currentPlan = state.plans[sessionId];
                if (!currentPlan) {
                    return state;
                }

                // Create a patched plan by updating the markdown
                let updatedMarkdown = currentPlan.markdown;

                // If we have a completed task, mark it as done in the markdown
                if (parsed.todo_id && parsed.completed_task) {
                    // Simple approach: replace the todo line with a checked version
                    const todoPattern = new RegExp(`- \\[ \\] (.*)<!-- id:${parsed.todo_id} -->`, 'g');
                    updatedMarkdown = updatedMarkdown.replace(todoPattern, `- [x] $1<!-- id:${parsed.todo_id} checked_by:assistant -->`);
                }

                // If we have next_todos, we could potentially add them, but for now we'll rely on the backend
                // to provide the complete updated plan via refetch

                const updatedPlan: Plan = {
                    ...currentPlan,
                    markdown: updatedMarkdown,
                    current_version: parsed.version || currentPlan.current_version
                };

                // Recalculate progress for this plan
                const updatedProgress = analyzePlanProgressDetailed(updatedMarkdown);

                return {
                    plans: {
                        ...state.plans,
                        [sessionId]: updatedPlan
                    },
                    planProgress: {
                        ...state.planProgress,
                        [sessionId]: updatedProgress
                    }
                };
            }),

        setGitStatus: (cwd, counts) => {
            set(state => ({
                gitStatus: {
                    ...state.gitStatus,
                    [cwd]: counts
                }
            }));
        },

        setGitStatusError: (cwd, error) => {
            set(state => {
                const newErrors = { ...state.gitStatusErrors };
                if (error) {
                    newErrors[cwd] = error;
                } else {
                    delete newErrors[cwd];
                }
                return { gitStatusErrors: newErrors };
            });
        },

        setViewMode: mode => {
            set({ viewMode: mode });
        },

        setSelectedSession: sessionId => {
            set({ selectedSession: sessionId });
        },

      setCwdFilter: (cwd) => {
        set({ cwdFilter: cwd });
      },

      setWorkspaceFilter: (workspaceId) => {
        set({ workspaceFilter: workspaceId });
<<<<<<< HEAD
=======
      },

      toggleGroupCollapsed: (group) => {
        set((state) => ({
          collapsedGroups: {
            ...state.collapsedGroups,
            [group]: !state.collapsedGroups[group],
          },
        }));
>>>>>>> 0a6a269f
      },

        toggleGroupCollapsed: group => {
            set(state => ({
                collapsedGroups: {
                    ...state.collapsedGroups,
                    [group]: !state.collapsedGroups[group]
                }
            }));
        },

        setShowNewDraftModal: show => {
            set({ showNewDraftModal: show });
        },

        setInitialDraftCodePath: path => {
            set({ initialDraftCodePath: path });
        },

        // Read state actions
        markSessionRead: sessionId =>
            set(state => {
                const updatedReadMap = { ...state.readMap, [sessionId]: true };
                saveReadMap(updatedReadMap);
                return { readMap: updatedReadMap };
            }),

        markSessionUnread: sessionId =>
            set(state => {
                const updatedReadMap = { ...state.readMap, [sessionId]: false };
                saveReadMap(updatedReadMap);
                return { readMap: updatedReadMap };
            }),

        isSessionUnread: sessionId => {
            const readMap = get().readMap;
            // If session is not in readMap, it's unread (default state)
            return readMap[sessionId] !== true;
        },

        // Processing order actions
        ensureInProcessingOrder: (sessionId: string) =>
            set(state => {
                if (state.processingOrder.includes(sessionId)) return {} as Partial<MissionControlState>;
                const updated = [...state.processingOrder, sessionId];
                saveProcessingOrder(updated);
                return { processingOrder: updated };
            }),

        removeFromProcessingOrder: (sessionId: string) =>
            set(state => {
                if (!state.processingOrder.includes(sessionId)) return {} as Partial<MissionControlState>;
                const updated = state.processingOrder.filter(id => id !== sessionId);
                saveProcessingOrder(updated);
                return { processingOrder: updated };
            }),

        reconcileProcessingOrder: () =>
            set(state => {
                const validIds = new Set(state.activeSessions.map(s => s.id));
                const updated = state.processingOrder.filter(id => validIds.has(id));
                if (updated.length !== state.processingOrder.length) {
                    saveProcessingOrder(updated);
                    return { processingOrder: updated };
                }
                return {} as Partial<MissionControlState>;
            }),

        // Ambient indicator actions
        setLastCheckpointSaved: (timestamp: string | null) => {
            set({ lastCheckpointSaved: timestamp });
        },

        setIsAutoSaving: (saving: boolean) => {
            set({ isAutoSaving: saving });
        },

        setArchivedSessions: (sessions: MissionControlAgent[]) => {
            set({
                archivedSessions: sessions
            });
        },

        clearArchivedSessions: () => {
            set({ archivedSessions: [], archivedLoaded: false });
        },

<<<<<<< HEAD
        getArchivedSessions: () => {
            const { archivedSessions, cwdFilter } = get();
=======
      // Computed getters
      getFilteredSessions: () => {
        const { activeSessions: sessions, cwdFilter, workspaceFilter } = get();

        // First filter by workspace if specified
        let filteredSessions = sessions;
        if (workspaceFilter) {
          // Get workspace info from the store
          const workspace = useWorkspaceStore.getState().getWorkspace(workspaceFilter);
          if (workspace) {
            filteredSessions = sessions.filter((session) => {
              // Filter by base directory or agent_cwd that contains the repository name
              // Also check if the session was created with this repository context
              const sessionRepoName = session.base_dir?.split('/').pop() || 
                                    session.agent_cwd?.split('/').pop() || '';
              
              return (
                session.base_dir?.includes(workspace.repoFullName) ||
                session.agent_cwd?.includes(workspace.repoFullName) ||
                sessionRepoName === workspace.repoFullName.split('/').pop() ||
                // Check if session has repository metadata that matches
                (session as any).repoContextWeb?.repo_full_name === workspace.repoFullName
              );
            });
          }
        }

        // Then filter by cwd if specified
        return filteredSessions.filter(
          (session) =>
            !cwdFilter ||
            (session.base_dir ?? baseDirFromCwd(session.agent_cwd)) ===
              cwdFilter
        );
      },
>>>>>>> 0a6a269f

            return archivedSessions
                .filter(s => !cwdFilter || (s.base_dir ?? baseDirFromCwd(s.agent_cwd)) === cwdFilter)
                .sort((a, b) => getSessionTimestamp(b).getTime() - getSessionTimestamp(a).getTime());
        },

        // Computed getters
        getFilteredSessions: () => {
            const { activeSessions: sessions, cwdFilter } = get();
            return sessions.filter(session => !cwdFilter || (session.base_dir ?? baseDirFromCwd(session.agent_cwd)) === cwdFilter);
        },

        getSortedSessions: () => {
            const filteredSessions = get().getFilteredSessions();
            return sortSessionsByActivity(filteredSessions);
        },

        getGroupedSessions: () => {
            const filteredSessions = get().getFilteredSessions();

            // Define processing statuses
            const processingStatuses = ['working', 'awaiting', 'creating', 'processing'];

            const groups = {
                processing: [] as MissionControlAgent[],
                idle: [] as MissionControlAgent[]
            };

            filteredSessions.forEach(session => {
                // Check if session is actively processing
                if (processingStatuses.includes(session.status) || session.latest_message_role === 'tool_call') {
                    groups.processing.push(session);
                }
                // Everything else is idle (completed, error, idle, waiting for user input, etc.)
                else {
                    groups.idle.push(session);
                }
            });

            // Stable order for processing group using processingOrder
            const { processingOrder } = get();
            const processingSet = new Set(groups.processing.map(s => s.id));
            const orderedFromState = processingOrder.filter(id => processingSet.has(id));
            const knownSet = new Set(orderedFromState);
            const newOnes = groups.processing.filter(s => !knownSet.has(s.id));
            // Deterministic append for any new processing sessions not yet tracked
            newOnes.sort((a, b) => getSessionTimestamp(a).getTime() - getSessionTimestamp(b).getTime()); // oldest first
            const finalProcessing: MissionControlAgent[] = [
                ...orderedFromState.map(id => groups.processing.find(s => s.id === id)!).filter(Boolean),
                ...newOnes
            ];
            groups.processing = finalProcessing;

            // Sort idle sessions with priority for unread final assistant messages
            const { isSessionUnread } = get();
            groups.idle.sort((a, b) => {
                const aIsUnread = isSessionUnread(a.id);
                const bIsUnread = isSessionUnread(b.id);
                const aIsFinalAssistant = a.latest_message_role === 'assistant' || a.latest_message_role === 'session_end';
                const bIsFinalAssistant = b.latest_message_role === 'assistant' || b.latest_message_role === 'session_end';

                // Priority 1: Unread final assistant messages go to the very top
                const aIsUnreadFinal = aIsUnread && aIsFinalAssistant;
                const bIsUnreadFinal = bIsUnread && bIsFinalAssistant;

                if (aIsUnreadFinal && !bIsUnreadFinal) return -1;
                if (!aIsUnreadFinal && bIsUnreadFinal) return 1;

                // Priority 2: Among unread final messages, sort by newest first
                if (aIsUnreadFinal && bIsUnreadFinal) {
                    return getSessionTimestamp(b).getTime() - getSessionTimestamp(a).getTime();
                }

                // Priority 3: Other unread sessions
                if (aIsUnread && !bIsUnread) return -1;
                if (!aIsUnread && bIsUnread) return 1;

                // Priority 4: Within same read/unread status, sort by activity timestamp - newest first
                return getSessionTimestamp(b).getTime() - getSessionTimestamp(a).getTime();
            });

            return groups;
        },

        getSelectedAgentCwd: () => {
            const { selectedSession, activeSessions: sessions, archivedSessions, viewMode } = get();
            const pool = viewMode === 'archived' ? archivedSessions : sessions;
            return pool.find(s => s.id === selectedSession)?.agent_cwd || null;
        }
        ,
      // Workspace + routing actions
      computeHashedWorkspaceId: async (workspaceKey: string, userId: string) => {
        return await sha256Base64Url(`${workspaceKey}:${userId}`);
      },

      setWorkspaceKey: async (workspaceKey, userId) => {
        if (!workspaceKey || !userId) {
          set({ workspaceKey: workspaceKey ?? null, hashedWorkspaceId: null });
          return;
        }
        const hashed = await get().computeHashedWorkspaceId(workspaceKey, userId);
        set({ workspaceKey, hashedWorkspaceId: hashed });
      },

<<<<<<< HEAD
=======
      // Workspace + routing actions
      computeHashedWorkspaceId: async (
        workspaceKey: string,
        userId: string
      ) => {
        return await sha256Base64Url(`${workspaceKey}:${userId}`);
      },

      setWorkspaceKey: async (workspaceKey, userId) => {
        if (!workspaceKey || !userId) {
          set({ workspaceKey: workspaceKey ?? null, hashedWorkspaceId: null });
          return;
        }
        const hashed = await get().computeHashedWorkspaceId(
          workspaceKey,
          userId
        );
        set({ workspaceKey, hashedWorkspaceId: hashed });
      },

>>>>>>> 0a6a269f
      setRouterNavigate: (nav) => {
        set({ routerNavigate: nav ?? null });
      },

      navigateToSession: async (sessionId: string) => {
        if (!sessionId) return;
        const { hashedWorkspaceId, routerNavigate } = get();
        // Update selection in store for split-pane to open
        set({ selectedSession: sessionId });

<<<<<<< HEAD
        const hwid = hashedWorkspaceId ?? 'unknown';
=======
        const hwid = hashedWorkspaceId ?? "unknown";
>>>>>>> 0a6a269f
        const path = `/project/${hwid}/${sessionId}`;
        if (routerNavigate) {
          routerNavigate(path);
        } else {
          // Fallback if not injected
<<<<<<< HEAD
          window.history.pushState({}, '', path);
        }
      }
=======
          window.history.pushState({}, "", path);
        }
      },
>>>>>>> 0a6a269f
    };
});<|MERGE_RESOLUTION|>--- conflicted
+++ resolved
@@ -1,13 +1,4 @@
-<<<<<<< HEAD
-import { create } from 'zustand';
-import { sortSessionsByActivity, getSessionTimestamp } from '@/utils/time';
-import { type Plan, type PlanProgress } from '@/types/plans';
-import { analyzePlanProgressDetailed } from '@/utils/planProgress';
-import { type ParsedPlanResult } from '@/utils/plan';
-import { baseDirFromCwd } from '@/utils/pathHelpers';
-import { type GitStatusCounts } from '@/utils/gitHelpers';
-import { supabase } from '@/lib/supabaseClient';
-=======
+
 import { create } from "zustand";
 import { sortSessionsByActivity, getSessionTimestamp } from "@/utils/time";
 import { type Plan, type PlanProgress } from "@/types/plans";
@@ -18,7 +9,7 @@
 import { supabase } from "@/lib/supabaseClient";
 import { arch } from "os";
 import { useWorkspaceStore } from "@/stores/workspaceStore";
->>>>>>> 0a6a269f
+
 // import { supabase } from "@/auth/SupabaseClient";
 
 // LocalStorage key for read state persistence
@@ -101,7 +92,7 @@
 }
 
 interface MissionControlState {
-<<<<<<< HEAD
+
     // Data
     activeSessions: MissionControlAgent[];
     archivedSessions: MissionControlAgent[];
@@ -259,184 +250,7 @@
                 }
             } catch (error) {
                 // Failed to migrate collapsed groups state
-=======
-  // Data
-  activeSessions: MissionControlAgent[];
-  archivedSessions: MissionControlAgent[];
-  archivedLoaded: boolean;
-  archiveLoading: boolean;
-  plans: Record<string, Plan>; // key = session_id
-  planProgress: Record<string, PlanProgress>; // key = session_id
-  gitStatus: Record<string, GitStatusCounts>; // key = cwd -> git status counts
-  gitStatusErrors: Record<string, string>; // key = cwd -> error message
-
-  // Read state tracking
-  readMap: Record<string, boolean>; // session_id -> read (true) / unread (false)
-
-  // Stable ordering for processing bucket
-  processingOrder: string[]; // session IDs in stable order of entry into processing
-
-  // UI State
-  viewMode: ViewMode;
-  selectedSession: string | null;
-  cwdFilter: string | null;
-  collapsedGroups: CollapsedGroups;
-
-  // Modal State
-  showNewDraftModal: boolean;
-  initialDraftCodePath: string | null; // Prefill code path for NewDraftModal
-
-  // Plan refetch callback
-  planRefetchCallback: (() => void) | null;
-
-  // Session refetch callback
-  sessionRefetchCallback: (() => Promise<void>) | null;
-
-  // Per-session plan refetch
-  refetchSinglePlan: (sessionId: string) => Promise<void>;
-
-  // Ambient indicator state
-  lastCheckpointSaved: string | null;
-  isAutoSaving: boolean;
-
-  // Workspace identity
-  workspaceKey: string | null;
-  hashedWorkspaceId: string | null;
-  workspaceFilter: string | null; // Filter sessions by workspace ID
-
-  // Router navigation function injected by MissionControl
-  routerNavigate: ((path: string, opts?: { replace?: boolean }) => void) | null;
-
-  // Actions
-  setSessions: (sessions: MissionControlAgent[]) => void;
-  updateSession: (
-    sessionId: string,
-    updates: Partial<MissionControlAgent>
-  ) => void;
-  setBackgroundProcessing: (sessionId: string, flag: boolean) => void;
-  setPlans: (plans: Plan[]) => void;
-  setPlanRefetchCallback: (callback: (() => void) | null) => void;
-  refetchPlans: () => void;
-  setSessionRefetchCallback: (callback: (() => Promise<void>) | null) => void;
-  refetchSessions: () => Promise<void>;
-  patchPlanFromToolResult: (
-    sessionId: string,
-    parsed: ParsedPlanResult
-  ) => void;
-  setGitStatus: (cwd: string, counts: GitStatusCounts) => void;
-  setGitStatusError: (cwd: string, error: string | undefined) => void;
-  setViewMode: (mode: ViewMode) => void;
-  setSelectedSession: (sessionId: string | null) => void;
-  setCwdFilter: (cwd: string | null) => void;
-  setWorkspaceFilter: (workspaceId: string | null) => void;
-  toggleGroupCollapsed: (group: keyof CollapsedGroups) => void;
-  setShowNewDraftModal: (show: boolean) => void;
-  setInitialDraftCodePath: (path: string | null) => void;
-  setArchivedSessions: (sessions: MissionControlAgent[]) => void;
-  clearArchivedSessions: () => void;
-  setArchivedLoaded: (loaded: boolean) => void;
-  setArchivedLoading: (loading: boolean) => void;
-
-  // Read state actions
-  markSessionRead: (sessionId: string) => void;
-  markSessionUnread: (sessionId: string) => void;
-  isSessionUnread: (sessionId: string) => boolean;
-
-  // Processing order actions
-  ensureInProcessingOrder: (sessionId: string) => void;
-  removeFromProcessingOrder: (sessionId: string) => void;
-  reconcileProcessingOrder: () => void;
-
-  // Ambient indicator actions
-  setLastCheckpointSaved: (timestamp: string | null) => void;
-  setIsAutoSaving: (saving: boolean) => void;
-
-  moveSessionToArchive: (sessionId: string) => boolean;
-  moveSessionToActive: (sessionId: string) => boolean;
-
-  // Workspace + routing actions
-  computeHashedWorkspaceId: (
-    workspaceKey: string,
-    userId: string
-  ) => Promise<string>;
-  setWorkspaceKey: (
-    workspaceKey: string | null,
-    userId: string | null
-  ) => Promise<void>;
-  setRouterNavigate: (
-    nav: ((path: string, opts?: { replace?: boolean }) => void) | null
-  ) => void;
-  navigateToSession: (sessionId: string) => Promise<void>;
-
-  // Computed getters
-  getFilteredSessions: () => MissionControlAgent[];
-  getSortedSessions: () => MissionControlAgent[];
-  getGroupedSessions: () => {
-    processing: MissionControlAgent[];
-    idle: MissionControlAgent[];
-  };
-  getSelectedAgentCwd: () => string | null;
-}
-
-// Browser-safe SHA-256 base64url helper
-async function sha256Base64Url(input: string): Promise<string> {
-  const enc = new TextEncoder().encode(input);
-  const digest = await crypto.subtle.digest("SHA-256", enc);
-  const bytes = new Uint8Array(digest);
-  let b64 = btoa(String.fromCharCode(...Array.from(bytes)));
-  return b64.replace(/\+/g, "-").replace(/\//g, "_").replace(/=+$/, "");
-}
-
-export const useMissionControlStore = create<MissionControlState>(
-  (set, get) => {
-    // Load initial state with backwards compatibility for collapsedGroups
-    const loadInitialState = () => {
-      const baseState = {
-        activeSessions: [] as MissionControlAgent[],
-        archivedSessions: [] as MissionControlAgent[],
-        archivedLoaded: false,
-        archiveLoading: false,
-        plans: {} as Record<string, Plan>,
-        planProgress: {} as Record<string, PlanProgress>,
-        gitStatus: {} as Record<string, GitStatusCounts>,
-        gitStatusErrors: {} as Record<string, string>,
-        readMap: loadReadMap(), // Load from localStorage on init
-        processingOrder: loadProcessingOrder(), // Load stable processing order
-        viewMode: "active" as ViewMode,
-        selectedSession: null as string | null,
-        cwdFilter: null as string | null,
-        collapsedGroups: {
-          processing: false,
-          idleUnread: false,
-          idleRead: false,
-          drafts: false,
-          archived: false,
-        },
-        showNewDraftModal: false,
-        initialDraftCodePath: null,
-        planRefetchCallback: null as (() => void) | null,
-        sessionRefetchCallback: null as (() => Promise<void>) | null,
-        lastCheckpointSaved: null as string | null,
-        isAutoSaving: false,
-        workspaceKey: null,
-        hashedWorkspaceId: null,
-        workspaceFilter: null,
-        routerNavigate: null,
-      };
-
-      // Backwards compatibility: if old 'idle' state exists in localStorage, migrate it
-      if (typeof window !== "undefined") {
-        try {
-          const saved = localStorage.getItem("mc_collapsed_groups_v1");
-          if (saved) {
-            const oldState = JSON.parse(saved);
-            if (typeof oldState.idle === "boolean") {
-              // Migrate old 'idle' state to both new keys
-              baseState.collapsedGroups.idleUnread = oldState.idle;
-              baseState.collapsedGroups.idleRead = oldState.idle;
-              // Clear old state to prevent future migrations
-              localStorage.removeItem("mc_collapsed_groups_v1");
->>>>>>> 0a6a269f
+
             }
         }
 
@@ -676,8 +490,7 @@
 
       setWorkspaceFilter: (workspaceId) => {
         set({ workspaceFilter: workspaceId });
-<<<<<<< HEAD
-=======
+
       },
 
       toggleGroupCollapsed: (group) => {
@@ -687,7 +500,7 @@
             [group]: !state.collapsedGroups[group],
           },
         }));
->>>>>>> 0a6a269f
+
       },
 
         toggleGroupCollapsed: group => {
@@ -775,10 +588,7 @@
             set({ archivedSessions: [], archivedLoaded: false });
         },
 
-<<<<<<< HEAD
-        getArchivedSessions: () => {
-            const { archivedSessions, cwdFilter } = get();
-=======
+
       // Computed getters
       getFilteredSessions: () => {
         const { activeSessions: sessions, cwdFilter, workspaceFilter } = get();
@@ -814,8 +624,9 @@
               cwdFilter
         );
       },
->>>>>>> 0a6a269f
-
+
+        getArchivedSessions: () => {
+            const { archivedSessions, cwdFilter } = get();
             return archivedSessions
                 .filter(s => !cwdFilter || (s.base_dir ?? baseDirFromCwd(s.agent_cwd)) === cwdFilter)
                 .sort((a, b) => getSessionTimestamp(b).getTime() - getSessionTimestamp(a).getTime());
@@ -919,8 +730,7 @@
         set({ workspaceKey, hashedWorkspaceId: hashed });
       },
 
-<<<<<<< HEAD
-=======
+
       // Workspace + routing actions
       computeHashedWorkspaceId: async (
         workspaceKey: string,
@@ -941,7 +751,7 @@
         set({ workspaceKey, hashedWorkspaceId: hashed });
       },
 
->>>>>>> 0a6a269f
+
       setRouterNavigate: (nav) => {
         set({ routerNavigate: nav ?? null });
       },
@@ -952,24 +762,17 @@
         // Update selection in store for split-pane to open
         set({ selectedSession: sessionId });
 
-<<<<<<< HEAD
-        const hwid = hashedWorkspaceId ?? 'unknown';
-=======
+
         const hwid = hashedWorkspaceId ?? "unknown";
->>>>>>> 0a6a269f
+
         const path = `/project/${hwid}/${sessionId}`;
         if (routerNavigate) {
           routerNavigate(path);
         } else {
           // Fallback if not injected
-<<<<<<< HEAD
-          window.history.pushState({}, '', path);
-        }
-      }
-=======
+
           window.history.pushState({}, "", path);
         }
       },
->>>>>>> 0a6a269f
     };
 });