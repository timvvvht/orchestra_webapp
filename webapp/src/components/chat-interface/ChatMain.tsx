--- conflicted
+++ resolved
@@ -1326,13 +1326,8 @@
       </div>
       <ScrollArea
         className={cn(
-<<<<<<< HEAD
           "flex-1 flex-shrink overflow-y-auto overflow-x-hidden relative z-10 min-h-0 [&>[data-radix-scroll-area-viewport]]:!h-full",
           "mission-control-scroll-area"
-=======
-          "flex-1 flex-shrink overflow-y-scroll overflow-x-hidden relative z-10 min-h-0 max-h-[70vh] [&>[data-radix-scroll-area-viewport]]:!h-full",
-          renderContext === "mission-control" && "mission-control-scroll-area"
->>>>>>> ac428751
         )}
         onScrollCapture={handleScroll}
       >
