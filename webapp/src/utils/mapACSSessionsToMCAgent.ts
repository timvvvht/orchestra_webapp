import { SessionSummary } from "@/services/acs";
import { MissionControlAgent } from "@/stores/missionControlStore";

// Extended session type that includes latest message data
export type ExtendedSessionSummary = SessionSummary & {
  latest_message_id?: string | null;
  latest_message_role?: string | null;
  latest_message_content?: any | null;
  latest_message_timestamp?: string | null;
  status?: string;
  archived_at?: string | null;
};

export const mapACSSessionsToMCAgent = (
  s: ExtendedSessionSummary
): MissionControlAgent => {
  return {
    id: s.id,
    mission_title: s.name || "Untitled Chat",
    status: s.status || "active",
    last_message_at: s.last_message_at || s.created_at || null,
    created_at: s.created_at || new Date().toISOString(),
    agent_config_name: s.agent_config_name || null,
    model_id: s.model_id || null,
    latest_message_id: s.latest_message_id || null,
    latest_message_role: s.latest_message_role || null,
    latest_message_content: s.latest_message_content || null,
    latest_message_timestamp: s.latest_message_timestamp || null,
    agent_cwd: s.agent_cwd || null,
    base_dir: s.base_dir || null,
<<<<<<< HEAD
    archived_at: null,
    // Workspace context from generated columns
    repo_full_name: s.repo_full_name || null,
    branch: s.branch || null,
    repo_id: s.repo_id || null,
    workspace_key: s.workspace_key || null,
=======
    archived_at: s.archived_at || null,
>>>>>>> 0a6a269f
  };
};<|MERGE_RESOLUTION|>--- conflicted
+++ resolved
@@ -28,15 +28,12 @@
     latest_message_timestamp: s.latest_message_timestamp || null,
     agent_cwd: s.agent_cwd || null,
     base_dir: s.base_dir || null,
-<<<<<<< HEAD
     archived_at: null,
     // Workspace context from generated columns
     repo_full_name: s.repo_full_name || null,
     branch: s.branch || null,
     repo_id: s.repo_id || null,
     workspace_key: s.workspace_key || null,
-=======
-    archived_at: s.archived_at || null,
->>>>>>> 0a6a269f
+
   };
 };